Package: bixverse
Title: Rust-accelerated standard bioinformatics, computational biology workflows
Version: 0.0.3.0
Authors@R: 
    c(
      person(
        given = "Gregor", 
        family = "Lueg", 
        email = "gregorlueg@me.com", 
        role = c("aut", "cre")
      ),
      person(
        given = "Liesbeth", 
        family = "Francois",
        email = "francois.liesbeth@gmail.com", 
        role = c("ctb")
      ),
      person(
        given = "Andrew", 
        family = "Skelton", 
        email = "Ajskelton@proton.me", 
        role = c("ctb")
      )
    )
Description: 
    Your favourite methods used in bioinformatics and computational biology made 
    VERY fast via Rust. Contains various gene set enrichment methods, graph-
    based methods, co-expression module detection and much more.
License: MIT + file LICENSE
Encoding: UTF-8
Roxygen: list(markdown = TRUE)
RoxygenNote: 7.3.3
Config/rextendr/version: 0.4.2
biocViews:
Imports: 
    arrow,
    checkmate,
    data.table,
    DBI,
    dplyr,
    duckdb,
    edgeR,
    fastcluster,
    ggplot2,
    igraph,
    limma,
    magrittr,
    MASS,
    matrixStats,
    Matrix,
    mirai,
    patchwork,
    purrr,
    R6,
    rextendr,
    rhdf5,
    rlang,
    S7,
    stringr,
    zeallot
Suggests: 
    biomaRt,
    BiocParallel,
<<<<<<< HEAD
    cluster,
=======
    e1071,
>>>>>>> 4726efd7
    fgsea,
    GSVA,
    infotheo,
    knitr,
    microbenchmark,
    msigdbr,
    ontologyIndex,
    ontologySimilarity,
    qs2,
    quarto,
    StatMatch,
    tictoc,
    tinytest
SystemRequirements: 
    Cargo (Rust's package manager), rustc
VignetteBuilder: quarto
Depends: 
    R (>= 4.2)<|MERGE_RESOLUTION|>--- conflicted
+++ resolved
@@ -61,11 +61,8 @@
 Suggests: 
     biomaRt,
     BiocParallel,
-<<<<<<< HEAD
     cluster,
-=======
     e1071,
->>>>>>> 4726efd7
     fgsea,
     GSVA,
     infotheo,
