# checks -----------------------------------------------------------------------

## correlation params ----------------------------------------------------------

#' Check correlation graph parameters
#'
#' @description Checkmate extension for checking the graph parameters.
#'
#' @param x The list to check/assert
#'
#' @return \code{TRUE} if the check was successful, otherwise an error message.
checkCorGraphParams <- function(x) {
  # Checkmate extension
  res <- checkmate::checkList(x)
  if (!isTRUE(res)) {
    return(res)
  }
  res <- checkmate::checkNames(
    names(x),
    must.include = c("epsilon", "min_cor", "fdr_threshold", "verbose")
  )
  if (!isTRUE(res)) {
    return(res)
  }
  rules <- list(
    "epsilon" = "R1",
    "min_cor" = "R1[0, 1]",
    "fdr_threshold" = "R1[0, 1]",
    "verbose" = "B1"
  )
  res <- purrr::imap_lgl(x, \(x, name) {
    checkmate::qtest(x, rules[[name]])
  })
  if (!isTRUE(all(res))) {
    broken_elem <- names(res)[which(!res)][1]
    return(
      sprintf(
        paste(
          "The following element `%s` in graph params does not conform to the",
          "expected format. min_cor and fdr_threshold need to be between 0 and",
          "1, epsilon a double and .verbose a boolean."
        ),
        broken_elem
      )
    )
  }
  return(TRUE)
}

#' Check resolution graph parameters
#'
#' @description Checkmate extension for checking the resolution parameters for
#' community detection with Leiden.
#'
#' @param x The list to check/assert
#'
#' @return \code{TRUE} if the check was successful, otherwise an error message.
checkGraphResParams <- function(x) {
  # Checkmate extension
  res <- checkmate::checkList(x)
  if (!isTRUE(res)) {
    return(res)
  }
  res <- checkmate::checkNames(
    names(x),
    must.include = c("min_res", "max_res", "number_res")
  )
  if (!isTRUE(res)) {
    return(res)
  }
  rules <- list("min_res" = "R1", "max_res" = "R1", "number_res" = "I1")
  res <- purrr::imap_lgl(x, \(x, name) {
    checkmate::qtest(x, rules[[name]])
  })
  if (!isTRUE(all(res))) {
    broken_elem <- names(res)[which(!res)][1]
    return(
      sprintf(
        paste(
          "The following element `%s` in resolution params does not conform to",
          "the expected format. min_res and max_res need to be doubles and",
          "number res needs to be an integer."
        ),
        broken_elem
      )
    )
  }
  return(TRUE)
}

## ica params ------------------------------------------------------------------

#' Check ICA parameters
#'
#' @description Checkmate extension for checking the ICA parameters.
#'
#' @param x The list to check/assert
#'
#' @return \code{TRUE} if the check was successful, otherwise an error message.
checkIcaParams <- function(x) {
  # Checkmate extension
  res <- checkmate::checkList(x)
  if (!isTRUE(res)) {
    return(res)
  }
  res <- checkmate::checkNames(
    names(x),
    must.include = c("maxit", "alpha", "max_tol", "verbose")
  )
  if (!isTRUE(res)) {
    return(res)
  }
  rules <- list(
    "maxit" = "I1",
    "alpha" = "R1[1, 2]",
    "max_tol" = "R1(0, 1)",
    "verbose" = "B1"
  )
  res <- purrr::imap_lgl(x, \(x, name) {
    checkmate::qtest(x, rules[[name]])
  })
  if (!isTRUE(all(res))) {
    broken_elem <- names(res)[which(!res)][1]
    return(
      sprintf(
        paste(
          "The following element `%s` in resolution params does not conform to",
          "the expected format. maxit needs to be an integer, alpha between 1",
          "and 2, 0 < max_tol < 1, and verbose a boolean."
        ),
        broken_elem
      )
    )
  }
  return(TRUE)
}


#' Check ICA no of component parameters
#'
#' @description Checkmate extension for checking the ICA number of component
#' parameters.
#'
#' @param x The list to check/assert
#'
#' @return \code{TRUE} if the check was successful, otherwise an error message.
checkIcaNcomps <- function(x) {
  # Checkmate extension
  res <- checkmate::checkList(x)
  if (!isTRUE(res)) {
    return(res)
  }
  res <- checkmate::checkNames(
    names(x),
    must.include = c("max_no_comp", "steps", "custom_seq")
  )
  if (!isTRUE(res)) {
    return(res)
  }
  rules <- list(
    "max_no_comp" = "I1",
    "steps" = "I1",
    "custom_seq" = c("0", "I+")
  )
  res <- purrr::imap_lgl(x, \(x, name) {
    checkmate::qtest(x, rules[[name]])
  })
  if (!isTRUE(all(res))) {
    broken_elem <- names(res)[which(!res)][1]
    return(
      sprintf(
        paste(
          "The following element `%s` in resolution params does not conform to",
          "the expected format. max_no_comp and steps need to be integers, and",
          "custom sequence either NULL or a vector of integers."
        ),
        broken_elem
      )
    )
  }
  return(TRUE)
}

#' Check ICA randomisation parameters
#'
#' @description Checkmate extension for checking the ICA randomisation parameters
#' for a version of stabilised ICA.
#'
#' @param x The list to check/assert
#'
#' @return \code{TRUE} if the check was successful, otherwise an error message.
checkIcaIterParams <- function(x) {
  # Checkmate extension
  res <- checkmate::checkList(x)
  if (!isTRUE(res)) {
    return(res)
  }
  res <- checkmate::checkNames(
    names(x),
    must.include = c("cross_validate", "random_init", "folds")
  )
  if (!isTRUE(res)) {
    return(res)
  }
  rules <- list(
    "cross_validate" = "B1",
    "random_init" = "I1",
    "folds" = "I1"
  )
  res <- purrr::imap_lgl(x, \(x, name) {
    checkmate::qtest(x, rules[[name]])
  })
  if (!isTRUE(all(res))) {
    broken_elem <- names(res)[which(!res)][1]
    return(
      sprintf(
        paste(
          "The following element `%s` in resolution params does not conform to",
          "the expected format. random_init and steps folds need to be",
          "integers, and cross_validate a boolean."
        ),
        broken_elem
      )
    )
  }
  return(TRUE)
}

## community detections --------------------------------------------------------

#' Check community detection parameters
#'
#' @description Checkmate extension for checking the community detection
#' parameters for identifying genetically privileged communities.
#'
#' @param x The list to check/assert
#'
#' @return \code{TRUE} if the check was successful, otherwise an error message.
checkCommunityParams <- function(x) {
  # Checkmate extension
  res <- checkmate::checkList(x)
  if (!isTRUE(res)) {
    return(res)
  }
  res <- checkmate::checkNames(
    names(x),
    must.include = c(
      "max_nodes",
      "min_nodes",
      "min_seed_nodes",
      "initial_res",
      "threshold_type",
      "network_threshold",
      "pval_threshold"
    )
  )
  if (!isTRUE(res)) {
    return(res)
  }
  res <- checkmate::checkChoice(
    x[['threshold_type']],
    c("prop_based", "pval_based")
  )
  if (!isTRUE(res)) {
    return(res)
  }
  q_rules <- list(
    "max_nodes" = sprintf("I1[%i,)", x$min_nodes),
    "min_nodes" = "I1",
    "min_seed_nodes" = "I1",
    "initial_res" = "N1",
    "network_threshold" = "N1(0, 1]",
    "pval_threshold" = "N1(0, 1]"
  )
  res <- purrr::imap_lgl(x, \(x, name) {
    if (name %in% names(q_rules)) {
      checkmate::qtest(x, q_rules[[name]])
    } else {
      TRUE
    }
  })

  if (!isTRUE(all(res))) {
    broken_elem <- names(res)[which(!res)][1]
    return(
      sprintf(
        paste(
          "The following element `%s` in community params does not conform to",
          "the expected format. min_nodes, max_nodes and min_seed_genes need to",
          "be integers (with max_nodes > min_nodes), initial resolution a",
          "double, and network_threshold and pval_threshold doubles between 0 and 1."
        ),
        broken_elem
      )
    )
  }
  return(TRUE)
}

## gsea ------------------------------------------------------------------------

#' Check GSEA parameters
#'
#' @description Checkmate extension for checking the gene set enrichment
#' analysis (GSEA) parameters.
#'
#' @param x The list to check/assert
#'
#' @return \code{TRUE} if the check was successful, otherwise an error message.
checkGSEAParams <- function(x) {
  # Checkmate extension
  res <- checkmate::checkList(x)
  if (!isTRUE(res)) {
    return(res)
  }
  res <- checkmate::checkNames(
    names(x),
    must.include = c("min_size", "max_size", "gsea_param", "sample_size", "eps")
  )
  if (!isTRUE(res)) {
    return(res)
  }
  rules <- list(
    "min_size" = "I1[3,)",
    "max_size" = "I1[4,)",
    "gsea_param" = "N1",
    "sample_size" = "I1",
    "eps" = "N1"
  )
  res <- purrr::imap_lgl(x, \(x, name) {
    checkmate::qtest(x, rules[[name]])
  })
  if (!isTRUE(all(res))) {
    broken_elem <- names(res)[which(!res)][1]
    return(
      sprintf(
        paste(
          "The following element `%s` in GSEA params does not conform to the",
          "expected format. min_size and max_size need to be integers (with",
          "max_size > min_size and min_size >= 3L),",
          "gsea_param being a double, sample_size an integer and eps a float."
        ),
        broken_elem
      )
    )
  }
  return(TRUE)
}

## gsva ------------------------------------------------------------------------

#' Check GSVA parameters
#'
#' @description Checkmate extension for checking the gene set variation analysis
#' (GSVA) parameters.
#'
#' @param x The list to check/assert
#'
#' @return \code{TRUE} if the check was successful, otherwise an error message.
checkGSVAParams <- function(x) {
  # Checkmate extension
  res <- checkmate::checkList(x)
  if (!isTRUE(res)) {
    return(res)
  }
  res <- checkmate::checkNames(
    names(x),
    must.include = c(
      "tau",
      "min_size",
      "max_size",
      "max_diff",
      "abs_rank"
    )
  )
  if (!isTRUE(res)) {
    return(res)
  }
  rules <- list(
    "tau" = "N1",
    "min_size" = "I1[3,)",
    "max_size" = "I1[4,)",
    "max_diff" = "B1",
    "abs_rank" = "B1"
  )
  res <- purrr::imap_lgl(x, \(x, name) {
    checkmate::qtest(x, rules[[name]])
  })
  if (!isTRUE(all(res))) {
    broken_elem <- names(res)[which(!res)][1]
    return(
      sprintf(
        paste(
          "The following element `%s` in GSVA params does not conform to the",
          "expected format. min_size and max_size need to be integers (with",
          "max_size > min_size and min_size >= 3L),",
          "tau being a double, max_diff and abs_rank booleans."
        ),
        broken_elem
      )
    )
  }
  return(TRUE)
}

## ssgsea ----------------------------------------------------------------------

#' Check ssGSEA parameters
#'
#' @description Checkmate extension for checking single sample gene set
#' enrichment analysis parameters.
#'
#' @param x The list to check/assert
#'
#' @return \code{TRUE} if the check was successful, otherwise an error message.
checkSingleSampleGSEAparams <- function(x) {
  # Checkmate extension
  res <- checkmate::checkList(x)
  if (!isTRUE(res)) {
    return(res)
  }
  res <- checkmate::checkNames(
    names(x),
    must.include = c(
      "alpha",
      "min_size",
      "max_size",
      "normalise"
    )
  )
  if (!isTRUE(res)) {
    return(res)
  }
  rules <- list(
    "alpha" = "N1(0,1)",
    "min_size" = "I1[3,)",
    "max_size" = "I1[4,)",
    "normalise" = "B1"
  )
  res <- purrr::imap_lgl(x, \(x, name) {
    checkmate::qtest(x, rules[[name]])
  })
  if (!isTRUE(all(res))) {
    broken_elem <- names(res)[which(!res)][1]
    return(
      sprintf(
        paste(
          "The following element `%s` in ssGSEA params does not conform to the",
          "expected format. min_size and max_size need to be integers (with",
          "max_size > min_size and min_size >= 3L),",
          "alpha being a double (between 0 and 1), and normalise a boolean."
        ),
        broken_elem
      )
    )
  }
  return(TRUE)
}

## coremo ----------------------------------------------------------------------

#' Check CoReMo parameters
#'
#' @description Checkmate extension for checking the CoReMo parameters.
#'
#' @param x The list to check/assert
#'
#' @return \code{TRUE} if the check was successful, otherwise an error message.
checkCoReMoParams <- function(x) {
  # Checkmate extension
  res <- checkmate::checkList(x)
  if (!isTRUE(res)) {
    return(res)
  }
  res <- checkmate::checkNames(
    names(x),
    must.include = c(
      "epsilon",
      "k_min",
      "k_max",
      "min_size",
      "junk_module_threshold",
      "rbf_func",
      "cor_method"
    )
  )
  if (!isTRUE(res)) {
    return(res)
  }
  # qtest checks
  qtest_rules <- list(
    epsilon = "N1",
    k_min = "I1",
    k_max = "I1",
    junk_module_threshold = "N1",
    min_size = c("I1", "0")
  )
  q_test_res <- purrr::imap_lgl(x, \(x, name) {
    if (name %in% names(qtest_rules)) {
      checkmate::qtest(x, qtest_rules[[name]])
    } else {
      TRUE
    }
  })
  if (!isTRUE(all(q_test_res))) {
    broken_elem <- names(q_test_res)[which(!q_test_res)][1]
    return(
      sprintf(
        paste(
          "The following element `%s` in CoReMo params does not conform to the",
          "expected format k_min and k_max need to be integers, min_size an",
          "integer or NULL, junk_module_threshold a float and epsilon a float."
        ),
        broken_elem
      )
    )
  }
  # test
  test_choice_rules <- list(
    rbf_func = c("gaussian", "inverse_quadratic", "bump"),
    cor_method = c("spearman", "pearson")
  )
  test_choice_res <- purrr::imap_lgl(x, \(x, name) {
    if (name %in% names(test_choice_rules)) {
      checkmate::testChoice(x, test_choice_rules[[name]])
    } else {
      TRUE
    }
  })
  if (!isTRUE(all(test_choice_res))) {
    broken_elem <- names(test_choice_res)[which(!test_choice_res)][1]
    return(
      sprintf(
        paste0(
          "The following element `%s` in CoReMo params does not use one of the",
          "expected choices. Please double check the documentation."
        ),
        broken_elem
      )
    )
  }
  return(TRUE)
}

## dgrdl -----------------------------------------------------------------------

#' Check DGRDL parameters
#'
#' @description Checkmate extension for checking dual graph regularised
#' dictionary learning parameters.
#'
#' @param x The list to check/assert
#'
#' @return \code{TRUE} if the check was successful, otherwise an error message.
checkDGRDLparams <- function(x) {
  # Checkmate extension
  res <- checkmate::checkList(x)
  if (!isTRUE(res)) {
    return(res)
  }
  res <- checkmate::checkNames(
    names(x),
    must.include = c(
      "sparsity",
      "dict_size",
      "alpha",
      "beta",
      "max_iter",
      "k_neighbours",
      "admm_iter",
      "rho"
    )
  )
  if (!isTRUE(res)) {
    return(res)
  }
  rules <- list(
    "sparsity" = "I1",
    "dict_size" = "I1",
    "alpha" = "N1",
    "beta" = "N1",
    "max_iter" = "I1",
    "k_neighbours" = "I1",
    "admm_iter" = "I1",
    "rho" = "N1"
  )
  res <- purrr::imap_lgl(x, \(x, name) {
    checkmate::qtest(x, rules[[name]])
  })
  if (!isTRUE(all(res))) {
    broken_elem <- names(res)[which(!res)][1]
    return(
      sprintf(
        paste(
          "The following element `%s` in DGRDL params does not conform to the",
          "expected format. sparsity, dict_size, max_iter, k_neighbours, and",
          "admm_iter are expected to be integers; alpha, beta, rho are",
          "expected to be floats."
        ),
        broken_elem
      )
    )
  }
  return(TRUE)
}

<<<<<<< HEAD
## single cell -----------------------------------------------------------------

### io -------------------------------------------------------------------------

#' Check SC MTX load parameters
#'
#' @description Checkmate extension for checking MTX loading parameters
=======
## snf -------------------------------------------------------------------------

#' Check SNF parameters
#'
#' @description Checkmate extension for checking the SNF parameters.
>>>>>>> 4726efd7
#'
#' @param x The list to check/assert
#'
#' @return \code{TRUE} if the check was successful, otherwise an error message.
<<<<<<< HEAD
checkScMtxIO <- function(x) {
=======
checkSNFParams <- function(x) {
  # Check it's a list
>>>>>>> 4726efd7
  res <- checkmate::checkList(x)
  if (!isTRUE(res)) {
    return(res)
  }
<<<<<<< HEAD
  res <- checkmate::checkNames(
    names(x),
    must.include = c(
      "path_mtx",
      "path_obs",
      "path_var",
      "cells_as_rows"
    )
  )
  if (!isTRUE(res)) {
    return(res)
  }
  res <- purrr::map_lgl(c("path_mtx", "path_obs", "path_var"), \(n) {
    checkmate::testFileExists(x[[n]])
  })
  if (!isTRUE(all(res))) {
    return(paste(
      "Some of the files specified in the config for mtx ingest are not",
      "existing. Please check the provided params."
    ))
  }
  res <- checkmate::qtest(x[["cells_as_rows"]], "B1")
  if (!isTRUE(res)) {
    return(res)
  }
  return(TRUE)
}

### qc -------------------------------------------------------------------------

#' Check SC minimum QC parameters
#'
#' @description Checkmate extension for checking the minimum QC parameters
#' in single cell.
#'
#' @param x The list to check/assert
#'
#' @return \code{TRUE} if the check was successful, otherwise an error message.
checkScMinQC <- function(x) {
  # Checkmate extension
  res <- checkmate::checkList(x)
  if (!isTRUE(res)) {
    return(res)
  }
  res <- checkmate::checkNames(
    names(x),
    must.include = c(
      "min_unique_genes",
      "min_lib_size",
      "min_cells",
      "target_size"
=======

  # Check required names
  res <- checkmate::checkNames(
    names(x),
    must.include = c(
      "k",
      "t",
      "mu",
      "alpha",
      "normalise",
      "distance_metric"
>>>>>>> 4726efd7
    )
  )
  if (!isTRUE(res)) {
    return(res)
  }
<<<<<<< HEAD
  rules <- list(
    "min_unique_genes" = "I1",
    "min_lib_size" = "I1",
    "min_cells" = "I1",
    "target_size" = "N1"
  )
  res <- purrr::imap_lgl(x, \(x, name) {
    checkmate::qtest(x, rules[[name]])
  })
  if (!isTRUE(all(res))) {
    broken_elem <- names(res)[which(!res)][1]
    return(
      sprintf(
        paste(
          "The following element `%s` in min single cell QC params does not 
          conform to the expected format. min_unique_genes, min_lib_size, ",
          "min_cells need to be integers and target_size needs to be float."
        ),
        broken_elem
      )
    )
  }
  return(TRUE)
}

### hvg ------------------------------------------------------------------------

#' Check HVG selection parameters
#'
#' @description Checkmate extension for checking the HVG parameters for single
#' cell.
#'
#' @param x The list to check/assert
#'
#' @return \code{TRUE} if the check was successful, otherwise an error message.
checkScHvg <- function(x) {
  # Checkmate extension
  res <- checkmate::checkList(x)
  if (!isTRUE(res)) {
    return(res)
  }
  res <- checkmate::checkNames(
    names(x),
    must.include = c(
      "method",
      "loess_span",
      "num_bin",
      "bin_method"
    )
  )
  if (!isTRUE(res)) {
    return(res)
  }
  rules <- list(
    "loess_span" = "N1[0.1, 1]",
    "num_bin" = "I1"
  )
  res <- purrr::imap_lgl(x, \(x, name) {
    if (name %in% names(rules)) {
      checkmate::qtest(x, rules[[name]])
    } else {
      TRUE
    }
  })
  if (!isTRUE(all(res))) {
    broken_elem <- names(res)[which(!res)][1]
    return(
      sprintf(
        paste(
          "The following element `%s` in single cell HVG selection is",
          "incorrect: loess_span needs to be between 0.1 and 1 and num_bin",
          "an integer."
        ),
        broken_elem
      )
    )
  }
  # test
  test_choice_rules <- list(
    method = c("vst", "meanvarbin", "dispersion"),
    bin_method = c("equal_width", "equal_freq")
  )
  test_choice_res <- purrr::imap_lgl(x, \(x, name) {
    if (name %in% names(test_choice_rules)) {
      checkmate::testChoice(x, test_choice_rules[[name]])
    } else {
      TRUE
    }
  })
  if (!isTRUE(all(test_choice_res))) {
    broken_elem <- names(test_choice_res)[which(!test_choice_res)][1]
    return(
      sprintf(
        paste0(
          "The following element `%s` in HVG params is not one of the",
          "expected choices. Please double check the documentation."
        ),
        broken_elem
      )
    )
  }

  return(TRUE)
}

### knn ------------------------------------------------------------------------

#' Check neighbour generation parameters
#'
#' @description Checkmate extension for checking the neighbour generation
#' parameters for single cell.
#'
#' @param x The list to check/assert
#'
#' @return \code{TRUE} if the check was successful, otherwise an error message.
checkScNeighbours <- function(x) {
  # Checkmate extension
  res <- checkmate::checkList(x)
  if (!isTRUE(res)) {
    return(res)
  }
  res <- checkmate::checkNames(
    names(x),
    must.include = c(
      "k",
      "n_trees",
      "search_budget",
      "knn_algorithm",
      "full_snn",
      "pruning"
    )
  )
  if (!isTRUE(res)) {
    return(res)
  }
  rules <- list(
    "k" = "I1",
    "n_trees" = "I1",
    "search_budget" = "I1",
    "full_snn" = "B1",
    "pruning" = "N1[0, 1]"
  )
  res <- purrr::imap_lgl(x, \(x, name) {
    if (name %in% names(rules)) {
      checkmate::qtest(x, rules[[name]])
=======

  # qtest checks
  qtest_rules <- list(
    k = "I1",
    t = "I1",
    mu = "N1[0,1]",
    alpha = "N1",
    normalise = "B1"
  )

  q_test_res <- purrr::imap_lgl(x, \(x, name) {
    if (name %in% names(qtest_rules)) {
      checkmate::qtest(x, qtest_rules[[name]])
>>>>>>> 4726efd7
    } else {
      TRUE
    }
  })
<<<<<<< HEAD
  if (!isTRUE(all(res))) {
    broken_elem <- names(res)[which(!res)][1]
    return(
      sprintf(
        paste(
          "The following element `%s` in single cell KNN generation is",
          "incorrect: k, n_trees and search budged need to be integers.",
          "full_snn needs to be boolean and pruning a number between 0 and 1."
=======

  if (!isTRUE(all(q_test_res))) {
    broken_elem <- names(q_test_res)[which(!q_test_res)][1]
    return(
      sprintf(
        paste(
          "The following element `%s` in SNF params does not conform to the",
          "expected format. k and t need to be positive integers, mu a float",
          "in [0, 1], alpha a float, and normalise a boolean."
>>>>>>> 4726efd7
        ),
        broken_elem
      )
    )
  }
<<<<<<< HEAD
  # test
  test_choice_rules <- list(
    knn_algorithm = c("annoy", "hnsw"),
    snn_similarity = c("rank", "jaccard")
  )
=======

  # test choice rules
  test_choice_rules <- list(
    distance_metric = c("euclidean", "manhattan", "canberra", "cosine")
  )

>>>>>>> 4726efd7
  test_choice_res <- purrr::imap_lgl(x, \(x, name) {
    if (name %in% names(test_choice_rules)) {
      checkmate::testChoice(x, test_choice_rules[[name]])
    } else {
      TRUE
    }
  })
<<<<<<< HEAD
=======

>>>>>>> 4726efd7
  if (!isTRUE(all(test_choice_res))) {
    broken_elem <- names(test_choice_res)[which(!test_choice_res)][1]
    return(
      sprintf(
        paste0(
<<<<<<< HEAD
          "The following element `%s` in the KNN generation is not one of",
          "the expected choices. Please double check the documentation."
=======
          "The following element `%s` in SNF params does not use one of the",
          " expected choices. Please double check the documentation."
>>>>>>> 4726efd7
        ),
        broken_elem
      )
    )
  }

  return(TRUE)
}

# asserts ----------------------------------------------------------------------

## correlation params ----------------------------------------------------------

#' Assert correlation graph parameters
#'
#' @description Checkmate extension for asserting the graph parameters.
#'
#' @inheritParams checkCorGraphParams
#'
#' @param .var.name Name of the checked object to print in assertions. Defaults
#' to the heuristic implemented in checkmate.
#' @param add Collection to store assertion messages. See
#' [checkmate::makeAssertCollection()].
#'
#' @return Invisibly returns the checked object if the assertion is successful.
assertCorGraphParams <- checkmate::makeAssertionFunction(checkCorGraphParams)


#' Assert resolution graph parameters
#'
#' @description Checkmate extension for asserting the resolution parameters for
#' community detection with Leiden.
#'
#' @inheritParams checkGraphResParams
#'
#' @param .var.name Name of the checked object to print in assertions. Defaults
#' to the heuristic implemented in checkmate.
#' @param add Collection to store assertion messages. See
#' [checkmate::makeAssertCollection()].
#'
#' @return Invisibly returns the checked object if the assertion is successful.
assertGraphResParams <- checkmate::makeAssertionFunction(checkGraphResParams)

## ica params ------------------------------------------------------------------

#' Assert ICA parameters
#'
#' @description Checkmate extension for asserting the ICA parameters
#'
#' @inheritParams checkIcaParams
#'
#' @param .var.name Name of the checked object to print in assertions. Defaults
#' to the heuristic implemented in checkmate.
#' @param add Collection to store assertion messages. See
#' [checkmate::makeAssertCollection()].
#'
#' @return Invisibly returns the checked object if the assertion is successful.
assertIcaParams <- checkmate::makeAssertionFunction(checkIcaParams)

#' Assert ICA no of component parameters
#'
#' @description Checkmate extension for asserting the ICA number of component
#' parameters.
#'
#' @inheritParams checkIcaNcomps
#'
#' @param .var.name Name of the checked object to print in assertions. Defaults
#' to the heuristic implemented in checkmate.
#' @param add Collection to store assertion messages. See
#' [checkmate::makeAssertCollection()].
#'
#' @return Invisibly returns the checked object if the assertion is successful.
assertIcaNcomps <- checkmate::makeAssertionFunction(checkIcaNcomps)

#' Assert ICA randomisation parameters
#'
#' @description Checkmate extension for asserting the ICA randomisation
#' parameters for a version of stabilised ICA.
#'
#' @inheritParams checkIcaIterParams
#'
#' @param .var.name Name of the checked object to print in assertions. Defaults
#' to the heuristic implemented in checkmate.
#' @param add Collection to store assertion messages. See
#' [checkmate::makeAssertCollection()].
#'
#' @return Invisibly returns the checked object if the assertion is successful.
assertIcaIterParams <- checkmate::makeAssertionFunction(checkIcaIterParams)

## community detections --------------------------------------------------------

#' Assert community detection parameter
#'
#' @description Checkmate extension for asserting the community detection
#' parameters for identifying genetically privileged communities.
#'
#' @inheritParams checkCommunityParams
#'
#' @param .var.name Name of the checked object to print in assertions. Defaults
#' to the heuristic implemented in checkmate.
#' @param add Collection to store assertion messages. See
#' [checkmate::makeAssertCollection()].
#'
#' @return Invisibly returns the checked object if the assertion is successful.
assertCommunityParams <- checkmate::makeAssertionFunction(checkCommunityParams)

## gsea ------------------------------------------------------------------------

#' Assert GSEA parameter
#'
#' @description Checkmate extension for asserting the gene set enrichment
#' analysis (GSEA) parameters.
#'
#' @inheritParams checkGSEAParams
#'
#' @param .var.name Name of the checked object to print in assertions. Defaults
#' to the heuristic implemented in checkmate.
#' @param add Collection to store assertion messages. See
#' [checkmate::makeAssertCollection()].
#'
#' @return Invisibly returns the checked object if the assertion is successful.
assertGSEAParams <- checkmate::makeAssertionFunction(checkGSEAParams)

## ssgsea ----------------------------------------------------------------------

#' Assert ssGSEA parameter
#'
#' @description Checkmate extension for asserting single sample gene set
#' enrichment analysis parameters.
#'
#' @inheritParams checkSingleSampleGSEAparams
#'
#' @param .var.name Name of the checked object to print in assertions. Defaults
#' to the heuristic implemented in checkmate.
#' @param add Collection to store assertion messages. See
#' [checkmate::makeAssertCollection()].
#'
#' @return Invisibly returns the checked object if the assertion is successful.
assertSingleSampleGSEAparams <- checkmate::makeAssertionFunction(
  checkSingleSampleGSEAparams
)

## gsva ------------------------------------------------------------------------

#' Assert GSVA parameter
#'
#' @description Checkmate extension for asserting the gene set variation
#' analysis (GSVA) parameters.
#'
#' @inheritParams checkGSVAParams
#'
#' @param .var.name Name of the checked object to print in assertions. Defaults
#' to the heuristic implemented in checkmate.
#' @param add Collection to store assertion messages. See
#' [checkmate::makeAssertCollection()].
#'
#' @return Invisibly returns the checked object if the assertion is successful.
assertGSVAParams <- checkmate::makeAssertionFunction(checkGSVAParams)

## coremo ----------------------------------------------------------------------

#' Assert CoReMo parameter
#'
#' @description Checkmate extension for asserting the CoReMo parameters.
#'
#' @inheritParams checkCoReMoParams
#'
#' @param .var.name Name of the checked object to print in assertions. Defaults
#' to the heuristic implemented in checkmate.
#' @param add Collection to store assertion messages. See
#' [checkmate::makeAssertCollection()].
#'
#' @return Invisibly returns the checked object if the assertion is successful.
assertCoReMoParams <- checkmate::makeAssertionFunction(checkCoReMoParams)

## DGRDL ------------------------------------------------------------------------

#' Assert DGRDL parameter
#'
#' @description Checkmate extension for asserting dual graph regularised
#' dictionary learning parameters.
#'
#' @inheritParams checkDGRDLparams
#'
#' @param .var.name Name of the checked object to print in assertions. Defaults
#' to the heuristic implemented in checkmate.
#' @param add Collection to store assertion messages. See
#' [checkmate::makeAssertCollection()].
#'
#' @return Invisibly returns the checked object if the assertion is successful.
assertDGRDLparams <- checkmate::makeAssertionFunction(checkDGRDLparams)

## SNF -------------------------------------------------------------------------

#' Assert SNF parameter
#'
#' @description Checkmate extension for asserting the SNF parameters.
#'
#' @inheritParams checkSNFParams
#'
#' @param .var.name Name of the checked object to print in assertions. Defaults
#' to the heuristic implemented in checkmate.
#' @param add Collection to store assertion messages. See
#' [checkmate::makeAssertCollection()].
#'
#' @return Invisibly returns the checked object if the assertion is successful.
<<<<<<< HEAD
assertCoReMoParams <- checkmate::makeAssertionFunction(checkCoReMoParams)

## single cell -----------------------------------------------------------------

### io -------------------------------------------------------------------------

#' Assert SC MTX load parameters
#'
#' @description Checkmate extension for asserting MTX loading parameters.
#'
#' @inheritParams checkScMtxIO
#'
#' @param .var.name Name of the checked object to print in assertions. Defaults
#' to the heuristic implemented in checkmate.
#' @param add Collection to store assertion messages. See
#' [checkmate::makeAssertCollection()].
#'
#' @return Invisibly returns the checked object if the assertion is successful.
assertScMtxIO <- checkmate::makeAssertionFunction(checkScMtxIO)

### qc -------------------------------------------------------------------------

#' Assert SC minimum QC parameters
#'
#' @description Checkmate extension for asserting the minimum QC parameters
#' in single cell.
#'
#' @inheritParams checkScMinQC
#'
#' @param .var.name Name of the checked object to print in assertions. Defaults
#' to the heuristic implemented in checkmate.
#' @param add Collection to store assertion messages. See
#' [checkmate::makeAssertCollection()].
#'
#' @return Invisibly returns the checked object if the assertion is successful.
assertScMinQC <- checkmate::makeAssertionFunction(checkScMinQC)

### hvg ------------------------------------------------------------------------

#' Assert HVG selection parameters
#'
#' @description Checkmate extension for checking the HVG parameters for single
#' cell.
#'
#' @inheritParams checkScHvg
#'
#' @param .var.name Name of the checked object to print in assertions. Defaults
#' to the heuristic implemented in checkmate.
#' @param add Collection to store assertion messages. See
#' [checkmate::makeAssertCollection()].
#'
#' @return Invisibly returns the checked object if the assertion is successful.
assertScHvg <- checkmate::makeAssertionFunction(checkScHvg)

### knn ------------------------------------------------------------------------

#' Assert neighbour generation parameters
#'
#' @description Checkmate extension for assert the neighbour generation
#' parameters for single cell.
#'
#' @inheritParams checkScNeighbours
#'
#' @param .var.name Name of the checked object to print in assertions. Defaults
#' to the heuristic implemented in checkmate.
#' @param add Collection to store assertion messages. See
#' [checkmate::makeAssertCollection()].
#'
#' @return Invisibly returns the checked object if the assertion is successful.
assertScNeighbours <- checkmate::makeAssertionFunction(checkScNeighbours)
=======
assertSNFParams <- checkmate::makeAssertionFunction(checkSNFParams)

# tests ------------------------------------------------------------------------

## SNF -------------------------------------------------------------------------

#' @rdname checkSNFParams
#'
#' @export
testSNFParams <- checkmate::makeTestFunction(checkSNFParams)
>>>>>>> 4726efd7
<|MERGE_RESOLUTION|>--- conflicted
+++ resolved
@@ -604,88 +604,21 @@
   return(TRUE)
 }
 
-<<<<<<< HEAD
-## single cell -----------------------------------------------------------------
-
-### io -------------------------------------------------------------------------
-
-#' Check SC MTX load parameters
-#'
-#' @description Checkmate extension for checking MTX loading parameters
-=======
 ## snf -------------------------------------------------------------------------
 
 #' Check SNF parameters
 #'
 #' @description Checkmate extension for checking the SNF parameters.
->>>>>>> 4726efd7
-#'
-#' @param x The list to check/assert
-#'
-#' @return \code{TRUE} if the check was successful, otherwise an error message.
-<<<<<<< HEAD
-checkScMtxIO <- function(x) {
-=======
+#'
+#' @param x The list to check/assert
+#'
+#' @return \code{TRUE} if the check was successful, otherwise an error message.
 checkSNFParams <- function(x) {
   # Check it's a list
->>>>>>> 4726efd7
-  res <- checkmate::checkList(x)
-  if (!isTRUE(res)) {
-    return(res)
-  }
-<<<<<<< HEAD
-  res <- checkmate::checkNames(
-    names(x),
-    must.include = c(
-      "path_mtx",
-      "path_obs",
-      "path_var",
-      "cells_as_rows"
-    )
-  )
-  if (!isTRUE(res)) {
-    return(res)
-  }
-  res <- purrr::map_lgl(c("path_mtx", "path_obs", "path_var"), \(n) {
-    checkmate::testFileExists(x[[n]])
-  })
-  if (!isTRUE(all(res))) {
-    return(paste(
-      "Some of the files specified in the config for mtx ingest are not",
-      "existing. Please check the provided params."
-    ))
-  }
-  res <- checkmate::qtest(x[["cells_as_rows"]], "B1")
-  if (!isTRUE(res)) {
-    return(res)
-  }
-  return(TRUE)
-}
-
-### qc -------------------------------------------------------------------------
-
-#' Check SC minimum QC parameters
-#'
-#' @description Checkmate extension for checking the minimum QC parameters
-#' in single cell.
-#'
-#' @param x The list to check/assert
-#'
-#' @return \code{TRUE} if the check was successful, otherwise an error message.
-checkScMinQC <- function(x) {
-  # Checkmate extension
-  res <- checkmate::checkList(x)
-  if (!isTRUE(res)) {
-    return(res)
-  }
-  res <- checkmate::checkNames(
-    names(x),
-    must.include = c(
-      "min_unique_genes",
-      "min_lib_size",
-      "min_cells",
-      "target_size"
-=======
+  res <- checkmate::checkList(x)
+  if (!isTRUE(res)) {
+    return(res)
+  }
 
   # Check required names
   res <- checkmate::checkNames(
@@ -697,13 +630,144 @@
       "alpha",
       "normalise",
       "distance_metric"
->>>>>>> 4726efd7
-    )
-  )
-  if (!isTRUE(res)) {
-    return(res)
-  }
-<<<<<<< HEAD
+    )
+  )
+  if (!isTRUE(res)) {
+    return(res)
+  }
+
+  # qtest checks
+  qtest_rules <- list(
+    k = "I1",
+    t = "I1",
+    mu = "N1[0,1]",
+    alpha = "N1",
+    normalise = "B1"
+  )
+
+  q_test_res <- purrr::imap_lgl(x, \(x, name) {
+    if (name %in% names(qtest_rules)) {
+      checkmate::qtest(x, qtest_rules[[name]])
+    } else {
+      TRUE
+    }
+  })
+
+  if (!isTRUE(all(q_test_res))) {
+    broken_elem <- names(q_test_res)[which(!q_test_res)][1]
+    return(
+      sprintf(
+        paste(
+          "The following element `%s` in SNF params does not conform to the",
+          "expected format. k and t need to be positive integers, mu a float",
+          "in [0, 1], alpha a float, and normalise a boolean."
+        ),
+        broken_elem
+      )
+    )
+  }
+
+  # test choice rules
+  test_choice_rules <- list(
+    distance_metric = c("euclidean", "manhattan", "canberra", "cosine")
+  )
+
+  test_choice_res <- purrr::imap_lgl(x, \(x, name) {
+    if (name %in% names(test_choice_rules)) {
+      checkmate::testChoice(x, test_choice_rules[[name]])
+    } else {
+      TRUE
+    }
+  })
+
+  if (!isTRUE(all(test_choice_res))) {
+    broken_elem <- names(test_choice_res)[which(!test_choice_res)][1]
+    return(
+      sprintf(
+        paste0(
+          "The following element `%s` in SNF params does not use one of the",
+          " expected choices. Please double check the documentation."
+        ),
+        broken_elem
+      )
+    )
+  }
+
+  return(TRUE)
+}
+
+## single cell -----------------------------------------------------------------
+
+### io -------------------------------------------------------------------------
+
+#' Check SC MTX load parameters
+#'
+#' @description Checkmate extension for checking MTX loading parameters
+#'
+#' @param x The list to check/assert
+#'
+#' @return \code{TRUE} if the check was successful, otherwise an error message.
+checkScMtxIO <- function(x) {
+  res <- checkmate::checkList(x)
+  if (!isTRUE(res)) {
+    return(res)
+  }
+  res <- checkmate::checkNames(
+    names(x),
+    must.include = c(
+      "path_mtx",
+      "path_obs",
+      "path_var",
+      "cells_as_rows"
+    )
+  )
+  if (!isTRUE(res)) {
+    return(res)
+  }
+  res <- purrr::map_lgl(c("path_mtx", "path_obs", "path_var"), \(n) {
+    checkmate::testFileExists(x[[n]])
+  })
+  if (!isTRUE(all(res))) {
+    return(paste(
+      "Some of the files specified in the config for mtx ingest are not",
+      "existing. Please check the provided params."
+    ))
+  }
+  res <- checkmate::qtest(x[["cells_as_rows"]], "B1")
+  if (!isTRUE(res)) {
+    return(res)
+  }
+  return(TRUE)
+}
+
+### qc -------------------------------------------------------------------------
+
+#' Check SC minimum QC parameters
+#'
+#' @description Checkmate extension for checking the minimum QC parameters
+#' in single cell.
+#'
+#' @param x The list to check/assert
+#'
+#' @return \code{TRUE} if the check was successful, otherwise an error message.
+checkScMinQC <- function(x) {
+  # Checkmate extension
+  res <- checkmate::checkList(x)
+  if (!isTRUE(res)) {
+    return(res)
+  }
+  res <- checkmate::checkNames(
+    names(x),
+    must.include = c(
+      "min_unique_genes",
+      "min_lib_size",
+      "min_cells",
+      "target_size"
+    )
+  )
+  if (!isTRUE(res)) {
+    return(res)
+  }
   rules <- list(
     "min_unique_genes" = "I1",
     "min_lib_size" = "I1",
@@ -849,26 +913,10 @@
   res <- purrr::imap_lgl(x, \(x, name) {
     if (name %in% names(rules)) {
       checkmate::qtest(x, rules[[name]])
-=======
-
-  # qtest checks
-  qtest_rules <- list(
-    k = "I1",
-    t = "I1",
-    mu = "N1[0,1]",
-    alpha = "N1",
-    normalise = "B1"
-  )
-
-  q_test_res <- purrr::imap_lgl(x, \(x, name) {
-    if (name %in% names(qtest_rules)) {
-      checkmate::qtest(x, qtest_rules[[name]])
->>>>>>> 4726efd7
     } else {
       TRUE
     }
   })
-<<<<<<< HEAD
   if (!isTRUE(all(res))) {
     broken_elem <- names(res)[which(!res)][1]
     return(
@@ -877,36 +925,16 @@
           "The following element `%s` in single cell KNN generation is",
           "incorrect: k, n_trees and search budged need to be integers.",
           "full_snn needs to be boolean and pruning a number between 0 and 1."
-=======
-
-  if (!isTRUE(all(q_test_res))) {
-    broken_elem <- names(q_test_res)[which(!q_test_res)][1]
-    return(
-      sprintf(
-        paste(
-          "The following element `%s` in SNF params does not conform to the",
-          "expected format. k and t need to be positive integers, mu a float",
-          "in [0, 1], alpha a float, and normalise a boolean."
->>>>>>> 4726efd7
-        ),
-        broken_elem
-      )
-    )
-  }
-<<<<<<< HEAD
+        ),
+        broken_elem
+      )
+    )
+  }
   # test
   test_choice_rules <- list(
     knn_algorithm = c("annoy", "hnsw"),
     snn_similarity = c("rank", "jaccard")
   )
-=======
-
-  # test choice rules
-  test_choice_rules <- list(
-    distance_metric = c("euclidean", "manhattan", "canberra", "cosine")
-  )
-
->>>>>>> 4726efd7
   test_choice_res <- purrr::imap_lgl(x, \(x, name) {
     if (name %in% names(test_choice_rules)) {
       checkmate::testChoice(x, test_choice_rules[[name]])
@@ -914,22 +942,13 @@
       TRUE
     }
   })
-<<<<<<< HEAD
-=======
-
->>>>>>> 4726efd7
   if (!isTRUE(all(test_choice_res))) {
     broken_elem <- names(test_choice_res)[which(!test_choice_res)][1]
     return(
       sprintf(
         paste0(
-<<<<<<< HEAD
           "The following element `%s` in the KNN generation is not one of",
           "the expected choices. Please double check the documentation."
-=======
-          "The following element `%s` in SNF params does not use one of the",
-          " expected choices. Please double check the documentation."
->>>>>>> 4726efd7
         ),
         broken_elem
       )
@@ -1136,8 +1155,7 @@
 #' [checkmate::makeAssertCollection()].
 #'
 #' @return Invisibly returns the checked object if the assertion is successful.
-<<<<<<< HEAD
-assertCoReMoParams <- checkmate::makeAssertionFunction(checkCoReMoParams)
+assertSNFParams <- checkmate::makeAssertionFunction(checkSNFParams)
 
 ## single cell -----------------------------------------------------------------
 
@@ -1207,8 +1225,6 @@
 #'
 #' @return Invisibly returns the checked object if the assertion is successful.
 assertScNeighbours <- checkmate::makeAssertionFunction(checkScNeighbours)
-=======
-assertSNFParams <- checkmate::makeAssertionFunction(checkSNFParams)
 
 # tests ------------------------------------------------------------------------
 
@@ -1217,5 +1233,4 @@
 #' @rdname checkSNFParams
 #'
 #' @export
-testSNFParams <- checkmate::makeTestFunction(checkSNFParams)
->>>>>>> 4726efd7
+testSNFParams <- checkmate::makeTestFunction(checkSNFParams)