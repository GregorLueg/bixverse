# s3 ---------------------------------------------------------------------------

## mapping class ---------------------------------------------------------------

#' Helper function to construct relevant maps
#'
#' @description
#' Helper class that contains various mappings and makes it easier to use
#' getters/setters with
#'
#' @return Generates an empty version of the `sc_mapper` class.
#'
#' @export
new_sc_mapper <- function() {
  sc_mapper <- list(
    gene_mapping = NULL,
    cell_mapping = NULL,
    cells_to_keep_idx = NULL,
    hvg_gene_indices = NULL
  )

  class(sc_mapper) <- "sc_mapper"

  return(sc_mapper)
}

## cache class -----------------------------------------------------------------

#' Helper function to hold relevant cached data
#'
#' @description
#' Helper class that contains various data that is held in memory and not on
#' disk.
#'
#' @return Generates an empty version of the `sc_cache` class.
#'
#' @export
new_sc_cache <- function() {
  sc_cache <- list(
    pca_factors = NULL,
    pca_loadings = NULL,
    pca_singular_vals = NULL,
    other_embeddings = list(),
    knn_matrix = NULL,
    snn_graph = NULL
  )

  class(sc_cache) <- "sc_cache"

  return(sc_cache)
}

## setters ---------------------------------------------------------------------

### generics -------------------------------------------------------------------

#### sc_mapper -----------------------------------------------------------------

#' Set gene mapping for sc_mapper object
#'
#' @param x An object to set gene mapping for
#' @param gene_map Named integer indicating indices and names of the genes
#'
#' @export
set_gene_mapping <- function(x, gene_map) {
  UseMethod("set_gene_mapping")
}

#' Set cell mapping for sc_mapper object
#'
#' @param x An object to set cell mapping for
#' @param cell_map Named integer indicating indices and names of the cells
#'
#' @export
set_cell_mapping <- function(x, cell_map) {
  UseMethod("set_cell_mapping")
}

#' Set cells to keep for sc_mapper object
#'
#' @param x An object to set cells to keep for
#' @param cells_to_keep String or integer. The names or indices of the cells
#' to keep in downstream analysis.
#'
#' @export
set_cells_to_keep <- function(x, cells_to_keep) {
  UseMethod("set_cells_to_keep")
}

#' Set the HVG genes
#'
#' @param x An object to set the HVGs for
#' @param hvg String or integer. The names or indices of the highly variable
#' genes.
#'
#' @export
set_hvg <- function(x, hvg) {
  UseMethod("set_hvg")
}

#### sc_cache ------------------------------------------------------------------

#' Set/add PCA factors
#'
#' @param x An object to add the PCA factors for.
#' @param pca_factor Numerical matrix. The matrix with the PCA factors.
#'
#' @export
set_pca_factors <- function(x, pca_factor) {
  UseMethod("set_pca_factors")
}

#' Set/add PCA loadings
#'
#' @param x An object to add the PCA loadings for.
#' @param pca_loading Numerical matrix. The Matrix with the PCA loadings.
#'
#' @export
set_pca_loadings <- function(x, pca_loading) {
  UseMethod("set_pca_loadings")
}

#' Set/add PCA singular values
#'
#' @param x An object to add the singular values for.
#' @param singular_vals Numerical vector. The singular values.
#'
#' @export
set_pca_singular_vals <- function(x, singular_vals) {
  UseMethod("set_pca_singular_vals")
}

#' Set/add KNN
#'
#' @param x An object to add the KNN data to
#' @param knn_mat Numerical matrix. The matrix with the KNN data
#'
#' @export
set_knn <- function(x, knn_mat) {
  UseMethod("set_knn")
}

#' Set/add KNN
#'
#' @param x An object to add the KNN data to
#' @param snn_graph Igraph. The sNN graph for subsequent clustering.
#'
#' @export
set_snn_graph <- function(x, snn_graph) {
  UseMethod("set_snn_graph")
}

#' Remove the KNN data
#'
#' @param x An object from which to remove the kNN data
#'
#' @export
remove_knn <- function(x) {
  UseMethod("remove_knn")
}

#' Remove the sNN graph
#'
#' @param x An object from which to remove the sNN graph
#'
#' @export
remove_snn_graph <- function(x) {
  UseMethod("remove_knn")
}

### methods --------------------------------------------------------------------

#### sc_mapper -----------------------------------------------------------------

#' @rdname set_gene_mapping
#'
#' @export
set_gene_mapping.sc_mapper <- function(x, gene_map) {
  # checks
  checkmate::assertClass(x, "sc_mapper")
  checkmate::qassert(gene_map, "N+")
  checkmate::assertNamed(gene_map)

  x[["gene_mapping"]] <- gene_map

  return(x)
}

#' @rdname set_cell_mapping
#'
#' @export
set_cell_mapping.sc_mapper <- function(x, cell_map) {
  # checks
  checkmate::assertClass(x, "sc_mapper")
  checkmate::qassert(cell_map, "N+")
  checkmate::assertNamed(cell_map)

  x[["cell_mapping"]] <- cell_map

  return(x)
}

#' @rdname set_cells_to_keep
#'
#' @export
set_cells_to_keep.sc_mapper <- function(x, cells_to_keep) {
  # checks
  checkmate::assertClass(x, "sc_mapper")
  checkmate::qassert(cells_to_keep, c("N+", "S+"))

  # transform to Rust 0-based indexing
  res <- if (is.numeric(cells_to_keep)) {
    cells_to_keep - 1
  } else {
    x[["cell_mapping"]][cells_to_keep] - 1
  }

  x[["cells_to_keep_idx"]] <- res

  return(x)
}

#' @rdname set_hvg
#'
#' @export
set_hvg.sc_mapper <- function(x, hvg) {
  # checks
  checkmate::assertClass(x, "sc_mapper")
  checkmate::qassert(hvg, c("N+", "S+"))

  # transform to Rust 0-based indexing
  res <- if (is.numeric(hvg)) {
    hvg - 1
  } else {
    x[["gene_mapping"]][hvg] - 1
  }

  x[["hvg_gene_indices"]] <- res

  return(x)
}

#### sc_cache ------------------------------------------------------------------

#' @rdname set_pca_factors
#'
#' @export
set_pca_factors.sc_cache <- function(x, pca_factor) {
  # checks
  checkmate::assertClass(x, "sc_cache")
  checkmate::assertMatrix(pca_factor, mode = "numeric")

  x[["pca_factors"]] <- pca_factor

  return(x)
}

#' @rdname set_pca_loadings
#'
#' @export
set_pca_loadings.sc_cache <- function(x, pca_loading) {
  # checks
  checkmate::assertClass(x, "sc_cache")
  checkmate::assertMatrix(pca_loading, mode = "numeric")

  x[["pca_loadings"]] <- pca_loading

  return(x)
}

#' @rdname set_pca_singular_vals
#'
#' @export
set_pca_singular_vals.sc_cache <- function(x, singular_vals) {
  # checks
  checkmate::assertClass(x, "sc_cache")
  checkmate::qassert(singular_vals, "N+")

  x[["pca_singular_vals"]] <- singular_vals

  return(x)
}

#' @rdname set_knn
#'
#' @export
set_knn.sc_cache <- function(x, knn_mat) {
  # checks
  checkmate::assertClass(x, "sc_cache")
  checkmate::assertMatrix(knn_mat, mode = "numeric")

  x[["knn_matrix"]] <- knn_mat

  return(x)
}

#' @rdname set_snn_graph
#'
#' @export
set_snn_graph.sc_cache <- function(x, snn_graph) {
  # checks
  checkmate::assertClass(x, "sc_cache")
  checkmate::assertClass(snn_graph, "igraph")

  x[["snn_graph"]] <- snn_graph

  return(x)
}

#' @rdname remove_knn
#'
#' @export
remove_knn.sc_cache <- function(x) {
  # checks
  checkmate::assertClass(x, "sc_cache")

  x[["knn_matrix"]] <- NULL

  return(x)
}

#' @rdname remove_snn_graph
#'
#' @export
remove_snn_graph.sc_cache <- function(x) {
  # checks
  checkmate::assertClass(x, "sc_cache")

  x[["snn_graph"]] <- NULL

  return(x)
}

## getters ---------------------------------------------------------------------

### generics -------------------------------------------------------------------

#### sc_mapper -----------------------------------------------------------------

#' Get the gene names
#'
#' @param x An object to get the gene names from.
#'
#' @export
get_gene_names <- function(x) {
  UseMethod("get_gene_names")
}

#' Get the cell names
#'
#' @param x An object to get the cell names from.
#' @param filtered Boolean. Shall, if found only the cell names of the
#' `cells_to_keep` be returned (see [bixverse::set_cells_to_keep()]. Defaults
#' to `FALSE`
#'
#' @export
get_cell_names <- function(x, filtered = FALSE) {
  UseMethod("get_cell_names")
}

#' Get the index position for a gene
#'
#' @param x An object to get the gene index from.
#' @param gene_ids String vector. The gene ids to search for.
#' @param rust_index Bool. Shall rust-based indexing be returned.
#'
#' @export
get_gene_indices <- function(x, gene_ids, rust_index) {
  UseMethod("get_gene_indices")
}

#' Get the index position for a gene
#'
#' @param x An object to get the gene index from.
#' @param cell_ids String vector. The cell ids to search for.
#' @param rust_index Bool. Shall rust-based indexing be returned.
#'
#' @export
get_cell_indices <- function(x, cell_ids, rust_index) {
  UseMethod("get_cell_indices")
}

#' Get the cells to keep
#'
#' @param x An object to get the gene index from.
#'
#' @export
get_cells_to_keep <- function(x) {
  UseMethod("get_cells_to_keep")
}

#' Get the HVG
#'
#' @param x An object to get HVG from.
#'
#' @export
get_hvg <- function(x) {
  UseMethod("get_hvg")
}

#### sc_cache ------------------------------------------------------------------

#' Get the PCA factors
#'
#' @param x An object to get PCA factors from.
#'
#' @export
get_pca_factors <- function(x) {
  UseMethod("get_pca_factors")
}

#' Get the PCA singular values
#'
#' @param x An object to get PCA singular values from.
#'
#' @export
get_pca_singular_val <- function(x) {
  UseMethod("get_pca_singular_val")
}

#' Get the PCA loadings
#'
#' @param x An object to get PCA loadings from.
#'
#' @export
get_pca_loadings <- function(x) {
  UseMethod("get_pca_loadings")
}

#' Get the KNN matrix
#'
#' @param x An object to get the kNN matrix from.
#'
#' @export
get_knn_mat <- function(x) {
  UseMethod("get_knn_mat")
}

#' Get the sNN graph
#'
#' @param x An object to get the sNN graph from.
#'
#' @export
get_snn_graph <- function(x) {
  UseMethod("get_snn_graph")
}

### methods --------------------------------------------------------------------

#### sc_mapper -----------------------------------------------------------------

#' @rdname get_gene_names
#'
#' @export
get_gene_names.sc_mapper <- function(x) {
  # checks
  checkmate::assertClass(x, "sc_mapper")

  return(names(x[["gene_mapping"]]))
}

#' @rdname get_gene_indices
#'
#' @export
get_gene_indices.sc_mapper <- function(x, gene_ids, rust_index) {
  # checks
  checkmate::assertClass(x, "sc_mapper")
  checkmate::qassert(gene_ids, "S+")
  checkmate::qassert(rust_index, "B1")

  gene_map <- x$gene_mapping
  indices <- which(names(gene_map) %in% gene_ids)
  if (rust_index) {
    indices <- indices - 1
  }

  return(as.integer(indices))
}

#' @rdname get_cell_indices
#'
#' @export
get_cell_indices.sc_mapper <- function(x, cell_ids, rust_index) {
  # checks
  checkmate::assertClass(x, "sc_mapper")
  checkmate::qassert(cell_ids, "S+")
  checkmate::qassert(rust_index, "B1")

  cell_map <- x$cell_mapping
  indices <- which(names(cell_map) %in% cell_ids)
  if (rust_index) {
    indices <- indices - 1
  }

  return(as.integer(indices))
}

#' @rdname get_cells_to_keep
#'
#' @export
get_cells_to_keep.sc_mapper <- function(x) {
  # checks
  checkmate::assertClass(x, "sc_mapper")

  return(as.integer(x[["cells_to_keep_idx"]]))
}

#' @rdname get_cell_names
#'
#' @export
get_cell_names.sc_mapper <- function(x, filtered = FALSE) {
  # checks
  checkmate::assertClass(x, "sc_mapper")
  checkmate::qassert(filtered, "B1")

  cell_names <- names(x[["cell_mapping"]])

  if (filtered) {
    cells_to_keep <- get_cells_to_keep(x)
    if (length(cells_to_keep) > 0) {
      cell_names <- cell_names[cells_to_keep + 1]
    }
  }

  return(cell_names)
}

#' @rdname get_hvg
#'
#' @export
get_hvg.sc_mapper <- function(x) {
  # checks
  checkmate::assertClass(x, "sc_mapper")

  hvg_indices <- as.integer(x[["hvg_gene_indices"]])
  if (length(hvg_indices) == 0) {
    warning("No highly variable features found in the class.")
  }

  return(hvg_indices)
}

#### sc_cache ------------------------------------------------------------------

#' @rdname get_pca_factors
#'
#' @export
get_pca_factors.sc_cache <- function(x) {
  # checks
  checkmate::assertClass(x, "sc_cache")

  res <- x[["pca_factors"]]

  return(res)
}

#' @rdname get_pca_loadings
#'
#' @export
get_pca_loadings.sc_cache <- function(x) {
  # checks
  checkmate::assertClass(x, "sc_cache")

  res <- x[["pca_loadings"]]

  return(res)
}

#' @rdname get_pca_singular_val
#'
#' @export
get_pca_singular_val.sc_cache <- function(x) {
  # checks
  checkmate::assertClass(x, "sc_cache")

  res <- x[["pca_singular_vals"]]

  return(res)
}

#' @rdname get_knn_mat
#'
#' @export
get_knn_mat.sc_cache <- function(x) {
  # checks
  checkmate::assertClass(x, "sc_cache")

  return(x[["knn_matrix"]])
}

#' @rdname get_snn_graph
#'
#' @export
get_snn_graph.sc_cache <- function(x) {
  # checks
  checkmate::assertClass(x, "sc_cache")

  return(x[["snn_graph"]])
}

# s7 ---------------------------------------------------------------------------

## single cell class -----------------------------------------------------------

#' @title bixverse single cell class (nightly!)
#'
#' @description
#' This is the `bixverse`-based single cell class. Under the hood it uses a
#' DuckDB for obs and vars storing, and a Rust-based binarised file format to
#' store the raw and normalised counts. In both cases, the idea is not to hold
#' any data that is not needed at a given point of time in memory, but leverage
#' speedy on-disk computations and streaming engines powered by Rust and DuckDB
#' to run the analysis.
#'
#' @param dir_data String. This is the directory in which the experimental files
#' will be
#'
#' @section Properties:
#' \describe{
#'   \item{db_connection}{This contains an R6 class with DuckDB pointers and
#'   wrappers to interact with the table-like data for this experiment.}
#'   \item{count_connection}{This contains an R6-like environment that points
#'   to Rust functions that can work on the counts more specifically.}
#'   \item{dir_data}{Path to the directory in which the data will be saved on
#'   disk.}
#'   \item{sc_cache}{Class with cached data. Contains less memory-heavy objects
#'   such as embeddings, kNN information or sNN graphs.}
#'   \item{sc_map}{Class containing various mapping information such as HVG
#'   indices, cells to keep, etc.}
#'   \item{dims}{Dimensions of the original data.}
#' }
#'
#' @return Returns the `single_cell_exp` class for further operations.
#'
#' @export
single_cell_exp <- S7::new_class(
  name = "single_cell_exp",
  properties = list(
    db_connection = S7::class_any,
    count_connection = S7::class_any,
    dir_data = S7::class_character,
    sc_cache = S7::class_any,
    sc_map = S7::class_any,
    dims = S7::class_integer
  ),
  constructor = function(dir_data) {
    # nightly_feature()
    # checks
    checkmate::assertDirectoryExists(dir_data)

    # generate the Rust pointer
    count_connection <- SingeCellCountData$new(
      f_path_cells = file.path(dir_data, "counts_cells.bin"),
      f_path_genes = file.path(dir_data, "counts_genes.bin")
    )

    # generate the DuckDB connector
    db_connection <- single_cell_duckdb_con$new(
      db_dir = dir_data
    )

    S7::new_object(
      S7::S7_object(),
      db_connection = db_connection,
      count_connection = count_connection,
      dir_data = dir_data,
      sc_cache = new_sc_cache(),
      sc_map = new_sc_mapper(),
      dims = c(0L, 0L)
    )
  }
)

### getters --------------------------------------------------------------------

#### env getters ---------------------------------------------------------------

#' Getter for the single cell DuckDB connection
#'
#' @param object `single_cell_exp` class.
#'
#' @return The DuckDB connector
#'
#' @export
get_sc_duckdb <- S7::new_generic(
  name = "get_sc_duckdb",
  dispatch_args = "object",
  fun = function(
      object) {
    S7::S7_dispatch()
  }
)

#' @method get_sc_duckdb single_cell_exp
#'
#' @export
S7::method(get_sc_duckdb, single_cell_exp) <- function(object) {
  # checks
  checkmate::assertClass(object, "bixverse::single_cell_exp")

  return(S7::prop(object, "db_connection"))
}

#' Getter for the single cell Rust pointer
#'
#' @param object `single_cell_exp` class.
#'
#' @return The Rust structure
#'
#' @export
get_sc_rust_ptr <- S7::new_generic(
  name = "get_sc_rust_ptr",
  dispatch_args = "object",
  fun = function(
      object) {
    S7::S7_dispatch()
  }
)

#' @method get_sc_rust_ptr single_cell_exp
#'
#' @export
S7::method(get_sc_rust_ptr, single_cell_exp) <- function(object) {
  # checks
  checkmate::assertClass(object, "bixverse::single_cell_exp")

  return(S7::prop(object, "count_connection"))
}

#' Get the file path to the counts in gene format
#'
#' @param object `single_cell_exp` class.
#'
#' @return The path to the `counts_genes.bin`
get_rust_count_gene_f_path <- S7::new_generic(
  name = "get_rust_count_gene_f_path",
  dispatch_args = "object",
  fun = function(
      object) {
    S7::S7_dispatch()
  }
)

#' @method get_rust_count_gene_f_path single_cell_exp
#'
#' @export
S7::method(get_rust_count_gene_f_path, single_cell_exp) <- function(object) {
  # checks
  checkmate::assertClass(object, "bixverse::single_cell_exp")

  f_path <- file.path(S7::prop(object, "dir_data"), "counts_genes.bin")

  return(f_path)
}

#' Get the file path to the counts in cell format
#'
#' @param object `single_cell_exp` class.
#'
#' @return The path to the `counts_cells.bin`
get_rust_count_cell_f_path <- S7::new_generic(
  name = "get_rust_count_cell_f_path",
  dispatch_args = "object",
  fun = function(
      object) {
    S7::S7_dispatch()
  }
)

#' @method get_rust_count_cell_f_path single_cell_exp
#'
#' @export
S7::method(get_rust_count_cell_f_path, single_cell_exp) <- function(object) {
  # checks
  checkmate::assertClass(object, "bixverse::single_cell_exp")

  f_path <- file.path(S7::prop(object, "dir_data"), "counts_cells.bin")

  return(f_path)
}

#### duckdb getters ------------------------------------------------------------

#' Getter the obs table
#'
#' @param object `single_cell_exp` class.
#' @param indices Optional integer vector. The integer positions of the cells
#' to return.
#' @param cols Optional string vector. The columns from the obs table to return.
#' @param filtered Boolean. Whether to return all cells or filtered to to_keep
#' cells.
#'
#' @return The obs table
#'
#' @export
get_sc_obs <- S7::new_generic(
  name = "get_sc_obs",
  dispatch_args = "object",
  fun = function(
      object,
      indices = NULL,
      cols = NULL,
      filtered = FALSE) {
    S7::S7_dispatch()
  }
)

#' @method get_sc_obs single_cell_exp
#'
#' @export
S7::method(get_sc_obs, single_cell_exp) <- function(
    object,
    indices = NULL,
    cols = NULL,
    filtered = FALSE) {
  # checks
  checkmate::assertClass(object, "bixverse::single_cell_exp")
  checkmate::qassert(indices, c("0", "I+"))
  checkmate::qassert(filtered, "B1")
  duckdb_con <- get_sc_duckdb(object)

  obs_table <- duckdb_con$get_obs_table(
    indices = indices,
    cols = cols,
    filtered = filtered
  )

  obs_table

  return(obs_table)
}

#' Getter the var table
#'
#' @param object `single_cell_exp` class.
#' @param indices Optional integer vector. The integer positions of the genes
#' to return.
#' @param cols Optional string vector. The columns from the var table to return.
#'
#' @return The vars table
#'
#' @export
get_sc_var <- S7::new_generic(
  name = "get_sc_var",
  dispatch_args = "object",
  fun = function(
      object,
      indices = NULL,
      cols = NULL) {
    S7::S7_dispatch()
  }
)

#' @method get_sc_var single_cell_exp
#'
#' @export
S7::method(get_sc_var, single_cell_exp) <- function(
    object,
    indices = NULL,
    cols = NULL) {
  # checks
  checkmate::assertClass(object, "bixverse::single_cell_exp")
  checkmate::qassert(indices, c("0", "I+"))

  duckdb_con <- get_sc_duckdb(object)

  var_table <- duckdb_con$get_vars_table(indices = indices, cols = cols)

  return(var_table)
}

#' @method `[[` single_cell_exp
#'
#' @export
S7::method(`[[`, single_cell_exp) <- function(x, i, ...) {
  if (missing(i)) {
    i <- NULL
  }

  if (checkmate::qtest(i, "S+")) {
    get_sc_obs(x, cols = i, filtered = TRUE)
  } else if (checkmate::qtest(i, "I+")) {
    get_sc_obs(x, indices = i, filtered = TRUE)
  } else if (checkmate::qtest(i, "0")) {
    get_sc_obs(x, filtered = TRUE)
  } else {
    stop("Invalid type")
  }
}

### map getters ----------------------------------------------------------------

#' Getter for the different maps in the object
#'
#' @param object `single_cell_exp` class.
#'
#' @returns Returns the maps within the class.
#'
#' @export
get_sc_map <- S7::new_generic(
  name = "get_sc_maps",
  dispatch_args = "object",
  fun = function(
      object) {
    S7::S7_dispatch()
  }
)

#' @method get_sc_var single_cell_exp
#'
#' @export
S7::method(get_sc_map, single_cell_exp) <- function(
    object) {
  # checks
  checkmate::assertClass(object, "bixverse::single_cell_exp")

  res <- S7::prop(object, "sc_map")

  return(res)
}

#### count getters -------------------------------------------------------------

#' Getter the counts
#'
#' @param object `single_cell_exp` class.
#' @param assay String. Which slot to return. One of `c("raw", "norm")`.
#' Defaults to `"raw"`.
#' @param return_format String. One of `c("cell", "gene")`. Return data in
#' cell-centric compressed format (CSR) or gene-centric compressed format (CSC).
#' Defaults to `"cell"`.
#' @param cell_indices Optional cell indices.
#' @param gene_indices Optional gene indices.
#' @param use_cells_to_keep Boolean. Shall cells to keep be found in the class,
#' shall the counts be reduced to these.
#' @param .verbose Boolean. Controls verbosity of the function.
#'
#' @return The counts table
#'
#' @export
get_sc_counts <- S7::new_generic(
  name = "get_sc_counts",
  dispatch_args = "object",
  fun = function(
      object,
      assay = c("raw", "norm"),
      return_format = c("cell", "gene"),
      cell_indices = NULL,
      gene_indices = NULL,
      use_cells_to_keep = FALSE,
      .verbose = TRUE) {
    S7::S7_dispatch()
  }
)

#' @method get_sc_counts single_cell_exp
#'
#' @export
S7::method(get_sc_counts, single_cell_exp) <- function(
    object,
    assay = c("raw", "norm"),
    return_format = c("cell", "gene"),
    cell_indices = NULL,
    gene_indices = NULL,
    use_cells_to_keep = FALSE,
    .verbose = TRUE) {
  assay <- match.arg(assay)
  return_format <- match.arg(return_format)

  # checks
  checkmate::assertClass(object, "bixverse::single_cell_exp")
  checkmate::assertChoice(assay, c("raw", "norm"))
  checkmate::assertChoice(return_format, c("cell", "gene"))
  checkmate::qassert(cell_indices, c("0", "I+"))
  checkmate::qassert(gene_indices, c("0", "I+"))
  checkmate::qassert(.verbose, "B1")

  requireNamespace("Matrix", quietly = TRUE)

  rust_con <- get_sc_rust_ptr(object)

  sc_map <- get_sc_map(object)

  cells_to_keep <- get_cells_to_keep(object)

  if (use_cells_to_keep) {
    if (!is.null(cell_indices) & length(cells_to_keep) > 0) {
      # deal with the case that the cells to keep where specified
      cell_indices <- as.integer(intersect(cell_indices, cells_to_keep + 1))
    } else if (length(cells_to_keep) > 0) {
      cell_indices <- as.integer(cells_to_keep + 1)
    }
  }

  # Get raw data from Rust
  count_data <- get_counts_from_rust(
    rust_con = rust_con,
    assay = assay,
    return_format = return_format,
    cell_indices = cell_indices,
    gene_indices = gene_indices,
    .verbose = .verbose
  )

  # Create sparse matrix
  count_data <- create_sparse_matrix(
    count_data = count_data,
    return_format = return_format
  )

  # Set names and subset if needed
  count_data <- finalise_matrix(
    matrix = count_data,
    return_format = return_format,
    cell_indices = cell_indices,
    gene_indices = gene_indices,
    sc_map = sc_map
  )

  return(count_data)
}

#' @method `[` single_cell_exp
#'
#' @export
S7::method(`[`, single_cell_exp) <- function(
    x,
    i,
    j,
    ...,
    assay = c("raw", "norm"),
    return_format = c("cell", "gene"),
    use_cells_to_keep = FALSE,
    drop = TRUE) {
  if (missing(i)) {
    i <- NULL
  }
  if (missing(j)) {
    j <- NULL
  }

  assay <- match.arg(assay)
  return_format <- match.arg(return_format)

  # asserts
  checkmate::qassert(i, c("I+", "0"))
  checkmate::qassert(j, c("I+", "0"))
  checkmate::assertChoice(assay, c("raw", "norm"))
  checkmate::assertChoice(return_format, c("cell", "gene"))

  get_sc_counts(
    object = x,
    assay = assay,
    return_format = return_format,
    cell_indices = i,
    gene_indices = j,
    use_cells_to_keep = use_cells_to_keep,
    .verbose = FALSE
  )
}

##### helpers ------------------------------------------------------------------

#' Helper function to get counts from Rust
#'
#' @param rust_con `SingeCellCountData` class. The connector to Rust.
#' @param assay String. One of `c("raw", "norm")`.
#' @param return_format String. One of `c("cell", "gene")`.
#' @param cell_indices Optional integer vector. The index positions of cells to
#' return.
#' @param gene_indices Optional integer vector. The index positions of genes to
#' return.
#' @param .verbose Boolean. Controls verbosity
#'
#' @return Returns a list with:
#' \itemize{
#'  \item indptr - The index pointers of the compressed sparse format.
#'  \item indices - The indices of the data.
#'  \item data - The underlying data.
#'  \item no_cells - Number of cells.
#'  \item no_genes - Number of genes.
#' }
get_counts_from_rust <- function(
    rust_con,
    assay,
    return_format,
    cell_indices,
    gene_indices,
    .verbose = TRUE) {
  # checks
  checkmate::assertClass(rust_con, "SingeCellCountData")
  checkmate::assertChoice(assay, c("raw", "norm"))
  checkmate::assertChoice(return_format, c("cell", "gene"))
  checkmate::qassert(cell_indices, c("0", "I+"))
  checkmate::qassert(gene_indices, c("0", "I+"))
  checkmate::qassert(.verbose, "B1")

  res <- if (return_format == "cell") {
    if (is.null(cell_indices)) {
      rust_con$return_full_mat(
        assay = assay,
        cell_based = TRUE,
        verbose = .verbose
      )
    } else {
      rust_con$get_cells_by_indices(indices = cell_indices, assay = assay)
    }
  } else {
    # gene
    if (is.null(gene_indices)) {
      rust_con$return_full_mat(
        assay = assay,
        cell_based = FALSE,
        verbose = .verbose
      )
    } else {
      rust_con$get_genes_by_indices(indices = gene_indices, assay = assay)
    }
  }

  return(res)
}

#' Helper function transform Rust counts into sparse matrices
#'
#' @param count_data A list. Output of [bixverse::get_counts_from_rust()].
#' @param return_format String. One of `c("cell", "gene")`.
#'
#' @return The sparse matrix in CSR or CSC format, pending the choice in
#' `return_format`
create_sparse_matrix <- function(count_data, return_format) {
  # checks
  checkmate::assertList(count_data)
  checkmate::assertNames(
    names(count_data),
    must.include = c("indices", "indptr", "data", "no_cells", "no_genes")
  )
  checkmate::assertChoice(return_format, c("cell", "gene"))

  matrix_class <- if (return_format == "cell") "dgRMatrix" else "dgCMatrix"
  index_slot <- if (return_format == "cell") "j" else "i"

  sparse_mat <- with(count_data, {
    args <- list(
      p = as.integer(indptr),
      x = as.numeric(data),
      Dim = as.integer(c(no_cells, no_genes))
    )
    args[[index_slot]] <- as.integer(indices)

    do.call(new, c(matrix_class, args))
  })

  return(sparse_mat)
}

#' Finalise the count matrix
#'
#' @param matrix The sparse matrix to finalise
#' @param return_format String. One of `c("cell", "gene")`.
#' @param cell_indices Optional integer. The cell indices to return.
#' @param gene_indices Optional integer. The gene indices to return.
#' @param sc_map A `sc_mapper` class. Contains various mapping information.
#'
#' @return The finalised matrix.
finalise_matrix <- function(
    matrix,
    return_format,
    cell_indices,
    gene_indices,
    sc_map) {
  checkmate::assert(
    checkmate::checkClass(matrix, "dgRMatrix"),
    checkmate::checkClass(matrix, "dgCMatrix")
  )
  checkmate::assertChoice(return_format, c("cell", "gene"))
  checkmate::qassert(cell_indices, c("0", "I+"))
  checkmate::qassert(gene_indices, c("0", "I+"))
  checkmate::assertClass(sc_map, "sc_mapper")

  gene_names <- get_gene_names(sc_map)
  cell_names <- get_cell_names(sc_map)

  if (return_format == "cell") {
    rownames(matrix) <- if (is.null(cell_indices)) {
      cell_names
    } else {
      cell_names[cell_indices]
    }

    if (is.null(gene_indices)) {
      colnames(matrix) <- gene_names
    } else {
      matrix <- matrix[, gene_indices]
      colnames(matrix) <- gene_names[gene_indices]
    }
  } else {
    colnames(matrix) <- if (is.null(gene_indices)) {
      gene_names
    } else {
      gene_names[gene_indices]
    }

    # Set row names (cells) and subset if needed
    if (is.null(cell_indices)) {
      rownames(matrix) <- cell_names
    } else {
      matrix <- matrix[cell_indices, ]
      rownames(matrix) <- cell_names[cell_indices]
    }
  }

  matrix
}

#### sc map --------------------------------------------------------------------

#' @name get_cell_names.single_cell_exp
#'
#' @title Get the cell names from a `single_cell_exp`.
#'
#' @rdname get_cell_names
#'
#' @method get_cell_names single_cell_exp
S7::method(get_cell_names, single_cell_exp) <- function(
    x,
    filtered = FALSE) {
  # checks
  checkmate::assertClass(x, "bixverse::single_cell_exp")

  # add the data using the S3 method
  cell_names <- get_cell_names(
    x = S7::prop(x, "sc_map"),
    filtered = filtered
  )

  return(cell_names)
}

#' @name get_gene_names.single_cell_exp
#'
#' @title Get the gene names from a `single_cell_exp`.
#'
#' @rdname get_gene_names
#'
#' @method get_gene_names single_cell_exp
S7::method(get_gene_names, single_cell_exp) <- function(
    x) {
  # checks
  checkmate::assertClass(x, "bixverse::single_cell_exp")

  # add the data using the S3 method
  gene_names <- get_gene_names(
    x = S7::prop(x, "sc_map")
  )

  return(gene_names)
}

#' @name get_cells_to_keep.single_cell_exp
#'
#' @title Get the cells to keep from a `single_cell_exp`.
#'
#' @rdname get_cells_to_keep
#'
#' @method get_cells_to_keep single_cell_exp
S7::method(get_cells_to_keep, single_cell_exp) <- function(
    x) {
  # checks
  checkmate::assertClass(x, "bixverse::single_cell_exp")

  # forward to S3
  res <- get_cells_to_keep(
    x = S7::prop(x, "sc_map")
  )
  # special case that this has not been set. Return all cell indices then
  if (length(res) == 0) {
    no_cells <- S7::prop(x, "dims")[1]
    res <- seq_len(no_cells) - 1 # 0 index for Rust
  }

<<<<<<< HEAD
=======
  # special case that this has not been set. Return all cell indices then
  if (length(res) == 0) {
    no_cells <- S7::prop(x, "dims")[1]
    res <- seq_len(no_cells) - 1 # 0 index for Rust
  }

>>>>>>> fad7e39b
  return(as.integer(res))
}

#' @name get_gene_indices.single_cell_exp
#'
#' @title Get the gene indices from a `single_cell_exp`.
#'
#' @rdname get_gene_indices
#'
#' @method get_gene_indices single_cell_exp
S7::method(get_gene_indices, single_cell_exp) <- function(
    x,
    gene_ids,
    rust_index) {
  # checks
  checkmate::assertClass(x, "bixverse::single_cell_exp")
  checkmate::qassert(gene_ids, "S+")
  checkmate::qassert(rust_index, "B1")

  # forward to S3
  res <- get_gene_indices(
    x = S7::prop(x, "sc_map"),
    gene_ids = gene_ids,
    rust_index = rust_index
  )

  return(res)
}


#' @name get_cell_indices.single_cell_exp
#'
#' @title Set the gene mapping for a `single_cell_exp` class.
#'
#' @rdname get_cell_indices
#'
#' @method get_cell_indices single_cell_exp
S7::method(get_cell_indices, single_cell_exp) <- function(
    x,
    cell_ids,
    rust_index) {
  # checks
  checkmate::assertClass(x, "bixverse::single_cell_exp")
  checkmate::qassert(cell_ids, "S+")
  checkmate::qassert(rust_index, "B1")

  # add the data using the S3 method
  res <- get_cell_indices(
    x = S7::prop(x, "sc_map"),
    cell_ids = cell_ids,
    rust_index = rust_index
  )

  return(res)
}

#' @name get_hvg.single_cell_exp
#'
#' @title Get the highly variable gene indices from a `single_cell_exp`.
#'
#' @rdname get_hvg
#'
#' @method get_hvg single_cell_exp
S7::method(get_hvg, single_cell_exp) <- function(
    x) {
  # checks
  checkmate::assertClass(x, "bixverse::single_cell_exp")

  # forward to S3
  res <- get_hvg(
    x = S7::prop(x, "sc_map")
  )

  return(res)
}

#### sc_cache ------------------------------------------------------------------

#' @name get_pca_factors.single_cell_exp
#'
#' @title Get the PCA factors from a `single_cell_exp`.
#'
#' @rdname get_pca_factors
#'
#' @method get_pca_factors single_cell_exp
S7::method(get_pca_factors, single_cell_exp) <- function(
    x) {
  # checks
  checkmate::assertClass(x, "bixverse::single_cell_exp")

  # forward to S3
  res <- get_pca_factors(
    x = S7::prop(x, "sc_cache")
  )

  if (is.null(res)) {
    return(NULL)
  }

  rownames(res) <- get_cell_names(x, filtered = TRUE)
  colnames(res) <- sprintf("PC_%i", 1:ncol(res))

  return(res)
}

#' @name get_pca_singular_val.single_cell_exp
#'
#' @title Get the PCA singular values from a `single_cell_exp`.
#'
#' @rdname get_pca_singular_val
#'
#' @method get_pca_singular_val single_cell_exp
S7::method(get_pca_singular_val, single_cell_exp) <- function(
    x) {
  # checks
  checkmate::assertClass(x, "bixverse::single_cell_exp")

  # forward to S3
  res <- get_pca_singular_val(
    x = S7::prop(x, "sc_cache")
  )

  return(res)
}

#' @name get_pca_loadings.single_cell_exp
#'
#' @title Get the PCA loadings from a `single_cell_exp`.
#'
#' @rdname get_pca_loadings
#'
#' @method get_pca_loadings single_cell_exp
S7::method(get_pca_loadings, single_cell_exp) <- function(
    x) {
  # checks
  checkmate::assertClass(x, "bixverse::single_cell_exp")

  # forward to S3
  res <- get_pca_loadings(
    x = S7::prop(x, "sc_cache")
  )

  colnames(res) <- sprintf("PC_%i", 1:ncol(res))
  rownames(res) <- get_gene_names(x)[get_hvg(x) + 1]

  return(res)
}

#' @name get_knn_mat.single_cell_exp
#'
#' @title Get the KNN matrix from a `single_cell_exp`.
#'
#' @rdname get_knn_mat
#'
#' @method get_knn_mat single_cell_exp
S7::method(get_knn_mat, single_cell_exp) <- function(
    x) {
  # checks
  checkmate::assertClass(x, "bixverse::single_cell_exp")

  # forward to S3
  res <- get_knn_mat(
    x = S7::prop(x, "sc_cache")
  )

  return(res)
}

#' @name get_snn_graph.single_cell_exp
#'
#' @title Get the SNN graph from a `single_cell_exp`.
#'
#' @rdname get_snn_graph
#'
#' @method get_snn_graph single_cell_exp
S7::method(get_snn_graph, single_cell_exp) <- function(
    x) {
  # checks
  checkmate::assertClass(x, "bixverse::single_cell_exp")

  # forward to S3
  res <- get_snn_graph(
    x = S7::prop(x, "sc_cache")
  )

  return(res)
}

### setters --------------------------------------------------------------------

#### obs -----------------------------------------------------------------------

#' Add a new column to the obs table
#'
#' @param object `bixverse::single_cell_exp` class.
#' @param col_name String. The name of the column to add.
#' @param new_data Atomic vector. The data to add to the column. Needs to be
#' of same length as nrow obs table.
#'
#' @return The class with updated obs table in the DuckDB
#'
#' @export
set_sc_new_obs_col <- S7::new_generic(
  name = "set_sc_new_obs_col",
  dispatch_args = "object",
  fun = function(
      object,
      col_name,
      new_data) {
    S7::S7_dispatch()
  }
)

#' @method set_sc_new_obs_col single_cell_exp
#'
#' @export
S7::method(set_sc_new_obs_col, single_cell_exp) <- function(
    object,
    col_name,
    new_data) {
  checkmate::assertClass(object, "bixverse::single_cell_exp")
  checkmate::qassert(col_name, "S1")
  checkmate::qassert(new_data, "a")

  duckdb_con <- get_sc_duckdb(object)

  new_data <- data.table::data.table(new_data)
  data.table::setnames(new_data, "new_data", col_name)

  duckdb_con$add_data_obs(new_data = new_data)

  return(object)
}

#' @method `[[<-` single_cell_exp
#'
#' @export
S7::method(`[[<-`, single_cell_exp) <- function(x, i, ..., value) {
  checkmate::assertClass(x, "bixverse::single_cell_exp")
  checkmate::qassert(i, "S+")

  if (length(i) == 1) {
    checkmate::qassert(value, "a")
  } else {
    checkmate::assertList(value, names = "named", types = "atomic")
  }

  if (length(i) == 1) {
    x <- set_sc_new_obs_col(object = x, col_name = i, new_data = value)
  } else {
    for (j in seq_along(i)) {
      col_name_j <- names(value)[j]
      new_data_j <- value[[j]]
      x <- set_sc_new_obs_col(
        object = x,
        col_name = col_name_j,
        new_data = new_data_j
      )
    }
  }

  return(x)
}


#' Add a new column to the var table
#'
#' @param object `bixverse::single_cell_exp` class.
#' @param data_list Named list with the data to add.
#'
#' @return The class with updated var table in the DuckDB
#'
#' @export
set_sc_new_var_cols <- S7::new_generic(
  name = "set_sc_new_var_cols",
  dispatch_args = "object",
  fun = function(
      object,
      data_list) {
    S7::S7_dispatch()
  }
)

#' @method set_sc_new_var_cols single_cell_exp
#'
#' @export
S7::method(set_sc_new_var_cols, single_cell_exp) <- function(
    object,
    data_list) {
  checkmate::assertClass(object, "bixverse::single_cell_exp")
  checkmate::assertList(data_list, types = "atomic", names = "named")

  new_data <- data.table::as.data.table(data_list)

  duckdb_con <- get_sc_duckdb(object)
  duckdb_con$add_data_var(new_data = new_data)

  return(object)
}

#### sc map --------------------------------------------------------------------

#' @name set_gene_mapping.single_cell_exp
#'
#' @title Set the gene mapping for a `single_cell_exp` class.
#'
#' @rdname set_gene_mapping
#'
#' @method set_gene_mapping single_cell_exp
S7::method(set_gene_mapping, single_cell_exp) <- function(
    x,
    gene_map) {
  # checks
  checkmate::assertClass(x, "bixverse::single_cell_exp")
  checkmate::qassert(gene_map, "N+")
  checkmate::assertNamed(gene_map, "named")

  # add the data using the S3 method
  S7::prop(x, "sc_map") <- set_gene_mapping(
    x = S7::prop(x, "sc_map"),
    gene_map = gene_map
  )

  return(x)
}

#' @name set_cell_mapping.single_cell_exp
#'
#' @title Set the cell mapping for a `single_cell_exp` class.
#'
#' @rdname set_cell_mapping
#'
#' @method set_cell_mapping single_cell_exp
S7::method(set_cell_mapping, single_cell_exp) <- function(
    x,
    cell_map) {
  # checks
  checkmate::assertClass(x, "bixverse::single_cell_exp")
  checkmate::qassert(cell_map, "N+")
  checkmate::assertNamed(cell_map, "named")

  # add the data using the S3 method
  S7::prop(x, "sc_map") <- set_cell_mapping(
    x = S7::prop(x, "sc_map"),
    cell_map = cell_map
  )

  return(x)
}

#' @name set_cells_to_keep.single_cell_exp
#'
#' @title Set the cell mapping for a `single_cell_exp` class.
#'
#' @rdname set_cells_to_keep
#'
#' @method set_cells_to_keep single_cell_exp
S7::method(set_cells_to_keep, single_cell_exp) <- function(
    x,
    cells_to_keep) {
  # checks
  checkmate::assertClass(x, "bixverse::single_cell_exp")
  checkmate::qassert(cells_to_keep, c("I+", "S+"))

  # add the data using the S3 method
  S7::prop(x, "sc_map") <- set_cells_to_keep(
    x = S7::prop(x, "sc_map"),
    cells_to_keep = cells_to_keep
  )

  # remove the cells from the obs table
  duckdb_con <- get_sc_duckdb(x)

  duckdb_con$set_cells_to_keep(
    cell_idx_to_keep = as.integer(get_cells_to_keep(x) + 1)
  )

  return(x)
}

#' @name set_hvg.single_cell_exp
#'
#' @title Set the highly variable genes for a `single_cell_exp` class.
#'
#' @rdname set_hvg
#'
#' @method set_hvg single_cell_exp
S7::method(set_hvg, single_cell_exp) <- function(
    x,
    hvg) {
  # checks
  checkmate::assertClass(x, "bixverse::single_cell_exp")
  checkmate::qassert(hvg, c("I+", "S+"))

  # add the data using the S3 method
  S7::prop(x, "sc_map") <- set_hvg(
    x = S7::prop(x, "sc_map"),
    hvg = hvg
  )

  return(x)
}

#### sc cache ------------------------------------------------------------------

#' @name set_pca_factors.single_cell_exp
#'
#' @title Set the PCA factors for a `single_cell_exp` class.
#'
#' @rdname set_pca_factors
#'
#' @method set_pca_factors single_cell_exp
S7::method(set_pca_factors, single_cell_exp) <- function(
    x,
    pca_factor) {
  # checks
  checkmate::assertClass(x, "bixverse::single_cell_exp")
  checkmate::assertMatrix(pca_factor, mode = "numeric")

  # add the data using the S3 method
  S7::prop(x, "sc_cache") <- set_pca_factors(
    x = S7::prop(x, "sc_cache"),
    pca_factor = pca_factor
  )

  return(x)
}

#' @name set_pca_loadings.single_cell_exp
#'
#' @title Set the PCA factors for a `single_cell_exp` class.
#'
#' @rdname set_pca_loadings
#'
#' @method set_pca_loadings single_cell_exp
S7::method(set_pca_loadings, single_cell_exp) <- function(
    x,
    pca_loading) {
  # checks
  checkmate::assertClass(x, "bixverse::single_cell_exp")
  checkmate::assertMatrix(pca_loading, mode = "numeric")

  # add the data using the S3 method
  S7::prop(x, "sc_cache") <- set_pca_loadings(
    x = S7::prop(x, "sc_cache"),
    pca_loading = pca_loading
  )

  return(x)
}

#' @name set_pca_singular_vals.single_cell_exp
#'
#' @title Set the PCA singular values for a `single_cell_exp` class.
#'
#' @rdname set_pca_singular_vals
#'
#' @method set_pca_singular_vals single_cell_exp
S7::method(set_pca_singular_vals, single_cell_exp) <- function(
    x,
    singular_vals) {
  # checks
  checkmate::assertClass(x, "bixverse::single_cell_exp")
  checkmate::qassert(singular_vals, "N+")

  # add the data using the S3 method
  S7::prop(x, "sc_cache") <- set_pca_singular_vals(
    x = S7::prop(x, "sc_cache"),
    singular_vals = singular_vals
  )

  return(x)
}

#' @name set_knn.single_cell_exp
#'
#' @title Set the KNN matrix for a `single_cell_exp` class.
#'
#' @rdname set_knn
#'
#' @method set_knn single_cell_exp
S7::method(set_knn, single_cell_exp) <- function(
    x,
    knn_mat) {
  # checks
  checkmate::assertClass(x, "bixverse::single_cell_exp")
  checkmate::assertMatrix(knn_mat, mode = "numeric")

  # add the data using the S3 method
  S7::prop(x, "sc_cache") <- set_knn(
    x = S7::prop(x, "sc_cache"),
    knn_mat = knn_mat
  )

  return(x)
}


#' @name set_snn_graph.single_cell_exp
#'
#' @title Set the sNN graph for a `single_cell_exp` class.
#'
#' @rdname set_snn_graph
#'
#' @method set_snn_graph single_cell_exp
S7::method(set_snn_graph, single_cell_exp) <- function(
    x,
    snn_graph) {
  # checks
  checkmate::assertClass(x, "bixverse::single_cell_exp")
  checkmate::assertClass(snn_graph, "igraph")

  # add the data using the S3 method
  S7::prop(x, "sc_cache") <- set_snn_graph(
    x = S7::prop(x, "sc_cache"),
    snn_graph = snn_graph
  )

  return(x)
}

#' @name remove_knn.single_cell_exp
#'
#' @title Remove the KNN matrix from a `single_cell_exp` class.
#'
#' @rdname remove_knn
#'
#' @method remove_knn single_cell_exp
S7::method(remove_knn, single_cell_exp) <- function(
    x) {
  # checks
  checkmate::assertClass(x, "bixverse::single_cell_exp")

  # add the data using the S3 method
  S7::prop(x, "sc_cache") <- remove_knn(
    x = S7::prop(x, "sc_cache")
  )

  return(x)
}


#' @name remove_snn_graph.single_cell_exp
#'
#' @title Remove the sNN graph from a `single_cell_exp` class.
#'
#' @rdname remove_snn_graph
#'
#' @method remove_snn_graph single_cell_exp
S7::method(remove_snn_graph, single_cell_exp) <- function(
    x) {
  # checks
  checkmate::assertClass(x, "bixverse::single_cell_exp")

  # add the data using the S3 method
  S7::prop(x, "sc_cache") <- remove_snn_graph(
    x = S7::prop(x, "sc_cache")
  )

  return(x)
}<|MERGE_RESOLUTION|>--- conflicted
+++ resolved
@@ -686,7 +686,8 @@
   name = "get_sc_duckdb",
   dispatch_args = "object",
   fun = function(
-      object) {
+    object
+  ) {
     S7::S7_dispatch()
   }
 )
@@ -712,7 +713,8 @@
   name = "get_sc_rust_ptr",
   dispatch_args = "object",
   fun = function(
-      object) {
+    object
+  ) {
     S7::S7_dispatch()
   }
 )
@@ -736,7 +738,8 @@
   name = "get_rust_count_gene_f_path",
   dispatch_args = "object",
   fun = function(
-      object) {
+    object
+  ) {
     S7::S7_dispatch()
   }
 )
@@ -762,7 +765,8 @@
   name = "get_rust_count_cell_f_path",
   dispatch_args = "object",
   fun = function(
-      object) {
+    object
+  ) {
     S7::S7_dispatch()
   }
 )
@@ -797,22 +801,24 @@
   name = "get_sc_obs",
   dispatch_args = "object",
   fun = function(
-      object,
-      indices = NULL,
-      cols = NULL,
-      filtered = FALSE) {
-    S7::S7_dispatch()
-  }
-)
-
-#' @method get_sc_obs single_cell_exp
-#'
-#' @export
-S7::method(get_sc_obs, single_cell_exp) <- function(
     object,
     indices = NULL,
     cols = NULL,
-    filtered = FALSE) {
+    filtered = FALSE
+  ) {
+    S7::S7_dispatch()
+  }
+)
+
+#' @method get_sc_obs single_cell_exp
+#'
+#' @export
+S7::method(get_sc_obs, single_cell_exp) <- function(
+  object,
+  indices = NULL,
+  cols = NULL,
+  filtered = FALSE
+) {
   # checks
   checkmate::assertClass(object, "bixverse::single_cell_exp")
   checkmate::qassert(indices, c("0", "I+"))
@@ -844,20 +850,22 @@
   name = "get_sc_var",
   dispatch_args = "object",
   fun = function(
-      object,
-      indices = NULL,
-      cols = NULL) {
-    S7::S7_dispatch()
-  }
-)
-
-#' @method get_sc_var single_cell_exp
-#'
-#' @export
-S7::method(get_sc_var, single_cell_exp) <- function(
     object,
     indices = NULL,
-    cols = NULL) {
+    cols = NULL
+  ) {
+    S7::S7_dispatch()
+  }
+)
+
+#' @method get_sc_var single_cell_exp
+#'
+#' @export
+S7::method(get_sc_var, single_cell_exp) <- function(
+  object,
+  indices = NULL,
+  cols = NULL
+) {
   # checks
   checkmate::assertClass(object, "bixverse::single_cell_exp")
   checkmate::qassert(indices, c("0", "I+"))
@@ -901,7 +909,8 @@
   name = "get_sc_maps",
   dispatch_args = "object",
   fun = function(
-      object) {
+    object
+  ) {
     S7::S7_dispatch()
   }
 )
@@ -910,7 +919,8 @@
 #'
 #' @export
 S7::method(get_sc_map, single_cell_exp) <- function(
-    object) {
+  object
+) {
   # checks
   checkmate::assertClass(object, "bixverse::single_cell_exp")
 
@@ -942,28 +952,30 @@
   name = "get_sc_counts",
   dispatch_args = "object",
   fun = function(
-      object,
-      assay = c("raw", "norm"),
-      return_format = c("cell", "gene"),
-      cell_indices = NULL,
-      gene_indices = NULL,
-      use_cells_to_keep = FALSE,
-      .verbose = TRUE) {
-    S7::S7_dispatch()
-  }
-)
-
-#' @method get_sc_counts single_cell_exp
-#'
-#' @export
-S7::method(get_sc_counts, single_cell_exp) <- function(
     object,
     assay = c("raw", "norm"),
     return_format = c("cell", "gene"),
     cell_indices = NULL,
     gene_indices = NULL,
     use_cells_to_keep = FALSE,
-    .verbose = TRUE) {
+    .verbose = TRUE
+  ) {
+    S7::S7_dispatch()
+  }
+)
+
+#' @method get_sc_counts single_cell_exp
+#'
+#' @export
+S7::method(get_sc_counts, single_cell_exp) <- function(
+  object,
+  assay = c("raw", "norm"),
+  return_format = c("cell", "gene"),
+  cell_indices = NULL,
+  gene_indices = NULL,
+  use_cells_to_keep = FALSE,
+  .verbose = TRUE
+) {
   assay <- match.arg(assay)
   return_format <- match.arg(return_format)
 
@@ -1024,14 +1036,15 @@
 #'
 #' @export
 S7::method(`[`, single_cell_exp) <- function(
-    x,
-    i,
-    j,
-    ...,
-    assay = c("raw", "norm"),
-    return_format = c("cell", "gene"),
-    use_cells_to_keep = FALSE,
-    drop = TRUE) {
+  x,
+  i,
+  j,
+  ...,
+  assay = c("raw", "norm"),
+  return_format = c("cell", "gene"),
+  use_cells_to_keep = FALSE,
+  drop = TRUE
+) {
   if (missing(i)) {
     i <- NULL
   }
@@ -1081,12 +1094,13 @@
 #'  \item no_genes - Number of genes.
 #' }
 get_counts_from_rust <- function(
-    rust_con,
-    assay,
-    return_format,
-    cell_indices,
-    gene_indices,
-    .verbose = TRUE) {
+  rust_con,
+  assay,
+  return_format,
+  cell_indices,
+  gene_indices,
+  .verbose = TRUE
+) {
   # checks
   checkmate::assertClass(rust_con, "SingeCellCountData")
   checkmate::assertChoice(assay, c("raw", "norm"))
@@ -1164,11 +1178,12 @@
 #'
 #' @return The finalised matrix.
 finalise_matrix <- function(
-    matrix,
-    return_format,
-    cell_indices,
-    gene_indices,
-    sc_map) {
+  matrix,
+  return_format,
+  cell_indices,
+  gene_indices,
+  sc_map
+) {
   checkmate::assert(
     checkmate::checkClass(matrix, "dgRMatrix"),
     checkmate::checkClass(matrix, "dgCMatrix")
@@ -1223,8 +1238,9 @@
 #'
 #' @method get_cell_names single_cell_exp
 S7::method(get_cell_names, single_cell_exp) <- function(
-    x,
-    filtered = FALSE) {
+  x,
+  filtered = FALSE
+) {
   # checks
   checkmate::assertClass(x, "bixverse::single_cell_exp")
 
@@ -1245,7 +1261,8 @@
 #'
 #' @method get_gene_names single_cell_exp
 S7::method(get_gene_names, single_cell_exp) <- function(
-    x) {
+  x
+) {
   # checks
   checkmate::assertClass(x, "bixverse::single_cell_exp")
 
@@ -1265,7 +1282,8 @@
 #'
 #' @method get_cells_to_keep single_cell_exp
 S7::method(get_cells_to_keep, single_cell_exp) <- function(
-    x) {
+  x
+) {
   # checks
   checkmate::assertClass(x, "bixverse::single_cell_exp")
 
@@ -1279,15 +1297,6 @@
     res <- seq_len(no_cells) - 1 # 0 index for Rust
   }
 
-<<<<<<< HEAD
-=======
-  # special case that this has not been set. Return all cell indices then
-  if (length(res) == 0) {
-    no_cells <- S7::prop(x, "dims")[1]
-    res <- seq_len(no_cells) - 1 # 0 index for Rust
-  }
-
->>>>>>> fad7e39b
   return(as.integer(res))
 }
 
@@ -1299,9 +1308,10 @@
 #'
 #' @method get_gene_indices single_cell_exp
 S7::method(get_gene_indices, single_cell_exp) <- function(
-    x,
-    gene_ids,
-    rust_index) {
+  x,
+  gene_ids,
+  rust_index
+) {
   # checks
   checkmate::assertClass(x, "bixverse::single_cell_exp")
   checkmate::qassert(gene_ids, "S+")
@@ -1326,9 +1336,10 @@
 #'
 #' @method get_cell_indices single_cell_exp
 S7::method(get_cell_indices, single_cell_exp) <- function(
-    x,
-    cell_ids,
-    rust_index) {
+  x,
+  cell_ids,
+  rust_index
+) {
   # checks
   checkmate::assertClass(x, "bixverse::single_cell_exp")
   checkmate::qassert(cell_ids, "S+")
@@ -1352,7 +1363,8 @@
 #'
 #' @method get_hvg single_cell_exp
 S7::method(get_hvg, single_cell_exp) <- function(
-    x) {
+  x
+) {
   # checks
   checkmate::assertClass(x, "bixverse::single_cell_exp")
 
@@ -1374,7 +1386,8 @@
 #'
 #' @method get_pca_factors single_cell_exp
 S7::method(get_pca_factors, single_cell_exp) <- function(
-    x) {
+  x
+) {
   # checks
   checkmate::assertClass(x, "bixverse::single_cell_exp")
 
@@ -1401,7 +1414,8 @@
 #'
 #' @method get_pca_singular_val single_cell_exp
 S7::method(get_pca_singular_val, single_cell_exp) <- function(
-    x) {
+  x
+) {
   # checks
   checkmate::assertClass(x, "bixverse::single_cell_exp")
 
@@ -1421,7 +1435,8 @@
 #'
 #' @method get_pca_loadings single_cell_exp
 S7::method(get_pca_loadings, single_cell_exp) <- function(
-    x) {
+  x
+) {
   # checks
   checkmate::assertClass(x, "bixverse::single_cell_exp")
 
@@ -1444,7 +1459,8 @@
 #'
 #' @method get_knn_mat single_cell_exp
 S7::method(get_knn_mat, single_cell_exp) <- function(
-    x) {
+  x
+) {
   # checks
   checkmate::assertClass(x, "bixverse::single_cell_exp")
 
@@ -1464,7 +1480,8 @@
 #'
 #' @method get_snn_graph single_cell_exp
 S7::method(get_snn_graph, single_cell_exp) <- function(
-    x) {
+  x
+) {
   # checks
   checkmate::assertClass(x, "bixverse::single_cell_exp")
 
@@ -1494,20 +1511,22 @@
   name = "set_sc_new_obs_col",
   dispatch_args = "object",
   fun = function(
-      object,
-      col_name,
-      new_data) {
-    S7::S7_dispatch()
-  }
-)
-
-#' @method set_sc_new_obs_col single_cell_exp
-#'
-#' @export
-S7::method(set_sc_new_obs_col, single_cell_exp) <- function(
     object,
     col_name,
-    new_data) {
+    new_data
+  ) {
+    S7::S7_dispatch()
+  }
+)
+
+#' @method set_sc_new_obs_col single_cell_exp
+#'
+#' @export
+S7::method(set_sc_new_obs_col, single_cell_exp) <- function(
+  object,
+  col_name,
+  new_data
+) {
   checkmate::assertClass(object, "bixverse::single_cell_exp")
   checkmate::qassert(col_name, "S1")
   checkmate::qassert(new_data, "a")
@@ -1565,8 +1584,9 @@
   name = "set_sc_new_var_cols",
   dispatch_args = "object",
   fun = function(
-      object,
-      data_list) {
+    object,
+    data_list
+  ) {
     S7::S7_dispatch()
   }
 )
@@ -1575,8 +1595,9 @@
 #'
 #' @export
 S7::method(set_sc_new_var_cols, single_cell_exp) <- function(
-    object,
-    data_list) {
+  object,
+  data_list
+) {
   checkmate::assertClass(object, "bixverse::single_cell_exp")
   checkmate::assertList(data_list, types = "atomic", names = "named")
 
@@ -1598,8 +1619,9 @@
 #'
 #' @method set_gene_mapping single_cell_exp
 S7::method(set_gene_mapping, single_cell_exp) <- function(
-    x,
-    gene_map) {
+  x,
+  gene_map
+) {
   # checks
   checkmate::assertClass(x, "bixverse::single_cell_exp")
   checkmate::qassert(gene_map, "N+")
@@ -1622,8 +1644,9 @@
 #'
 #' @method set_cell_mapping single_cell_exp
 S7::method(set_cell_mapping, single_cell_exp) <- function(
-    x,
-    cell_map) {
+  x,
+  cell_map
+) {
   # checks
   checkmate::assertClass(x, "bixverse::single_cell_exp")
   checkmate::qassert(cell_map, "N+")
@@ -1646,8 +1669,9 @@
 #'
 #' @method set_cells_to_keep single_cell_exp
 S7::method(set_cells_to_keep, single_cell_exp) <- function(
-    x,
-    cells_to_keep) {
+  x,
+  cells_to_keep
+) {
   # checks
   checkmate::assertClass(x, "bixverse::single_cell_exp")
   checkmate::qassert(cells_to_keep, c("I+", "S+"))
@@ -1676,8 +1700,9 @@
 #'
 #' @method set_hvg single_cell_exp
 S7::method(set_hvg, single_cell_exp) <- function(
-    x,
-    hvg) {
+  x,
+  hvg
+) {
   # checks
   checkmate::assertClass(x, "bixverse::single_cell_exp")
   checkmate::qassert(hvg, c("I+", "S+"))
@@ -1701,8 +1726,9 @@
 #'
 #' @method set_pca_factors single_cell_exp
 S7::method(set_pca_factors, single_cell_exp) <- function(
-    x,
-    pca_factor) {
+  x,
+  pca_factor
+) {
   # checks
   checkmate::assertClass(x, "bixverse::single_cell_exp")
   checkmate::assertMatrix(pca_factor, mode = "numeric")
@@ -1724,8 +1750,9 @@
 #'
 #' @method set_pca_loadings single_cell_exp
 S7::method(set_pca_loadings, single_cell_exp) <- function(
-    x,
-    pca_loading) {
+  x,
+  pca_loading
+) {
   # checks
   checkmate::assertClass(x, "bixverse::single_cell_exp")
   checkmate::assertMatrix(pca_loading, mode = "numeric")
@@ -1747,8 +1774,9 @@
 #'
 #' @method set_pca_singular_vals single_cell_exp
 S7::method(set_pca_singular_vals, single_cell_exp) <- function(
-    x,
-    singular_vals) {
+  x,
+  singular_vals
+) {
   # checks
   checkmate::assertClass(x, "bixverse::single_cell_exp")
   checkmate::qassert(singular_vals, "N+")
@@ -1770,8 +1798,9 @@
 #'
 #' @method set_knn single_cell_exp
 S7::method(set_knn, single_cell_exp) <- function(
-    x,
-    knn_mat) {
+  x,
+  knn_mat
+) {
   # checks
   checkmate::assertClass(x, "bixverse::single_cell_exp")
   checkmate::assertMatrix(knn_mat, mode = "numeric")
@@ -1794,8 +1823,9 @@
 #'
 #' @method set_snn_graph single_cell_exp
 S7::method(set_snn_graph, single_cell_exp) <- function(
-    x,
-    snn_graph) {
+  x,
+  snn_graph
+) {
   # checks
   checkmate::assertClass(x, "bixverse::single_cell_exp")
   checkmate::assertClass(snn_graph, "igraph")
@@ -1817,7 +1847,8 @@
 #'
 #' @method remove_knn single_cell_exp
 S7::method(remove_knn, single_cell_exp) <- function(
-    x) {
+  x
+) {
   # checks
   checkmate::assertClass(x, "bixverse::single_cell_exp")
 
@@ -1838,7 +1869,8 @@
 #'
 #' @method remove_snn_graph single_cell_exp
 S7::method(remove_snn_graph, single_cell_exp) <- function(
-    x) {
+  x
+) {
   # checks
   checkmate::assertClass(x, "bixverse::single_cell_exp")
 
