--- conflicted
+++ resolved
@@ -966,10 +966,7 @@
     col.names = "named",
     min.cols = 2L
   )
-<<<<<<< HEAD
-=======
   checkmate::assertTRUE(!any(is.na(contrast_mat)))
->>>>>>> e5188f22
   checkmate::assertList(gene_set_list, types = "character", names = "named")
   checkmate::qassert(min_size, "I1")
 
