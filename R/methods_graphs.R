--- conflicted
+++ resolved
@@ -489,8 +489,6 @@
       cluster_id = as.character(cluster_id)
     )]
 
-<<<<<<< HEAD
-=======
   if (diffusion_type == "single") {
     seed_nodes <- S7::prop(object, "params")$seed_nodes
     final_result[, seed_node := node_id %in% seed_nodes]
@@ -503,7 +501,6 @@
     )]
   }
 
->>>>>>> 297e3272
   cluster_name_prettifier <- setNames(
     paste(
       "cluster",
