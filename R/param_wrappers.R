# param wrapper ----------------------------------------------------------------

## ica -------------------------------------------------------------------------

#' Wrapper function for standard ICA parameters
#'
#' @param maxit Integer. Maximum number of iterations for ICA.
#' @param alpha Float. The alpha parameter for the logcosh version of ICA.
#' Should be between 1 to 2.
#' @param max_tol Numeric. Should be `0 < max_tol < 1`. Maximum tolerance of the
#' algorithm.
#' @param verbose Boolean. Controls verbosity of the function.
#'
#' @returns A list with the parameters for usage in subsequent functions.
#'
#' @export
params_ica_general <- function(
  maxit = 200L,
  alpha = 1.0,
  max_tol = 0.0001,
  verbose = FALSE
) {
  # Checks
  checkmate::qassert(maxit, "I1")
  checkmate::qassert(alpha, "R1[1, 2]")
  checkmate::qassert(max_tol, "R1(0, 1)")
  checkmate::qassert(verbose, "B1")
  # Params
  return(list(
    maxit = maxit,
    alpha = alpha,
    max_tol = max_tol,
    verbose = verbose
  ))
}


#' Wrapper function for ICA ncomp iterations
#'
#' @description Wrapper function to provide parameters through which ncomps to
#' iterate through.
#'
#' @param max_no_comp Integer. Maximum number of ncomp to test.
#' @param steps Integer. In which steps to move from 5 onwards.
#' @param custom_seq An integer vector. If you wish to provide a custom version
#' of no_comp to iterate through. If NULL, you will iterate through
#' `c(2, 3, 4, 5, 5 + step, ... max_no_comp - step, max_no_comp)`
#'
#' @returns A list with the parameters for usage in subsequent functions.
#'
#' @export
params_ica_ncomp <- function(max_no_comp = 75L, steps = 5L, custom_seq = NULL) {
  # Checks
  checkmate::qassert(max_no_comp, "I1")
  checkmate::qassert(steps, "I1")
  checkmate::qassert(custom_seq, c("0", "I+"))
  return(list(
    max_no_comp = max_no_comp,
    steps = steps,
    custom_seq = custom_seq
  ))
}

#' Wrapper function for ICA randomisation
#'
#'
#' @param cross_validate Boolean. Do you want to apply a cross-validation type
#' approach and split the data into `folds` folds to assess within data
#' stability of the component.
#' @param random_init Integer. Number of random initialisations to use.
#' @param folds Integer. Number of folds to use if `cross_validate` is set to
#' `TRUE`. To note, you will be running `random_init * folds` ICA runs.
#'
#' @returns A list with the parameters for usage in the subsequent functions.
#'
#' @export
params_ica_randomisation <- function(
  cross_validate = FALSE,
  random_init = 50L,
  folds = 10L
) {
  # Checks
  checkmate::qassert(cross_validate, "B1")
  checkmate::qassert(random_init, "I1")
  checkmate::qassert(folds, "I1")
  return(list(
    cross_validate = cross_validate,
    random_init = random_init,
    folds = folds
  ))
}

## graph-based stuff -----------------------------------------------------------

#' Wrapper function for graph generation
#'
#' @param epsilon Float. Defines the epsilon parameter for the radial basis
#' function. Defaults to 2, but should be ideally optimised.
#' @param min_cor Float. Minimum absolute correlation that needs to be
#' observed in either data set. Only relevant for differential correlation-based
#' graphs.
#' @param fdr_threshold Float. Maximum FDR for the differential correlation
#' p-value.
#' @param verbose Boolean. Controls verbosity of the graph generation function.
#'
#' @returns List with parameters for usage in subsequent function.
#'
#' @export
params_cor_graph <- function(
  epsilon = 2,
  min_cor = 0.2,
  fdr_threshold = 0.05,
  verbose = TRUE
) {
  # Checks
  checkmate::qassert(epsilon, "R1")
  checkmate::qassert(min_cor, "R1[0, 1]")
  checkmate::qassert(fdr_threshold, "R1[0, 1]")
  checkmate::qassert(verbose, "B1")
  # Return
  return(
    list(
      epsilon = epsilon,
      min_cor = min_cor,
      fdr_threshold = fdr_threshold,
      verbose = verbose
    )
  )
}

#' Wrapper function to generate resolution parameters for Leiden or Louvain
#' clustering.
#'
#' @param min_res Float. Minimum resolution to test.
#' @param max_res Float. Maximum resolution to test.
#' @param number_res Integer. Number of resolutions to test between the `max_res`
#' and `min_res.`
#'
#' @returns List with parameters for usage in subsequent function.
#'
#' @export
params_graph_resolution <- function(
  min_res = 0.1,
  max_res = 10,
  number_res = 15L
) {
  # Checks
  checkmate::qassert(min_res, "R1")
  checkmate::qassert(max_res, "R1")
  checkmate::qassert(number_res, "I1")
  # Return
  return(list(
    min_res = min_res,
    max_res = max_res,
    number_res = number_res
  ))
}

## community detections --------------------------------------------------------

#' Wrapper function to generate community detection parameters
#'
#' @param max_nodes Integer. Maximum number of nodes in a given community.
#' @param min_nodes Integer. Minimum number of nodes in a given community.
#' @param min_seed_nodes Integer. Minimum number of seed nodes within a
#' community.
#' @param initial_res Float. Initial resolution parameter to start with.
#' @param threshold_type String. One of `c("prop_based", "pval_based")`.
#' You can chose to include a certain proportion of the network with the highest
#' diffusion scores, or use p-values based on permutations.
#' @param network_threshold Float. The proportion of the network to include.
#' Used if `threshold_type = "prop_based"`.
#' @param pval_threshold Float. The maximum p-value for nodes to be included.
#' Used if `threshold_type = "pval_based"`.
#'
#' @returns List with parameters for usage in subsequent function.
#'
#' @export
params_community_detection <- function(
  max_nodes = 300L,
  min_nodes = 10L,
  min_seed_nodes = 2L,
  initial_res = 0.5,
  threshold_type = c("prop_based", "pval_based"),
  network_threshold = 0.5,
  pval_threshold = 0.1
) {
  threshold_type <- match.arg(threshold_type)

  # Checks
  checkmate::qassert(max_nodes, sprintf("I1[%i,)", min_nodes))
  checkmate::qassert(min_nodes, "I1")
  checkmate::qassert(min_seed_nodes, "I1")
  checkmate::qassert(initial_res, "N1")
  checkmate::assertChoice(threshold_type, c("prop_based", "pval_based"))
  checkmate::qassert(network_threshold, "N1(0, 1]")
  checkmate::qassert(pval_threshold, "N1(0, 1]")
  # Return
  return(
    list(
      max_nodes = max_nodes,
      min_nodes = min_nodes,
      min_seed_nodes = min_seed_nodes,
      initial_res = initial_res,
      threshold_type = threshold_type,
      network_threshold = network_threshold,
      pval_threshold = pval_threshold
    )
  )
}

## fgsea -----------------------------------------------------------------------

#' Wrapper function to generate GSEA parameters
#'
#' @param min_size Integer. Minimum number of genes per gene set.
#' @param max_size Integer. Maximum number of genes per gene set.
#' @param gsea_param  Float. GSEA parameter. Defaults to `1.0`.
#' @param sample_size Integer. Number of samples to iterate through for the
#' multi-level implementation of fgsea.
#' @param eps Float. Boundary for calculating the p-value. Used for the multi-
#' level implementation of fgsea.
#'
#' @returns List with parameters for usage in subsequent function.
#'
#' @export
params_gsea <- function(
  min_size = 5L,
  max_size = 500L,
  gsea_param = 1.0,
  sample_size = 101L,
  eps = 1e-50
) {
  # Checks
  checkmate::qassert(min_size, "I1[3,)")
  checkmate::qassert(max_size, "I1[4,)")
  checkmate::qassert(gsea_param, "N1")
  checkmate::qassert(sample_size, "N1")
  checkmate::qassert(eps, "N1")
  # Returns
  return(
    list(
      min_size = min_size,
      max_size = max_size,
      gsea_param = gsea_param,
      sample_size = sample_size,
      eps = eps
    )
  )
}

## gsva ------------------------------------------------------------------------

#' Wrapper function to generate GSVA parameters
#'
#' @param tau Float. Tau parameter, usual recommendation is to use `1.0` here.
#' Larger values emphasise the tails more.
#' @param min_size Integer. Minimum number of genes per gene set.
#' @param max_size Integer. Maximum number of genes per gene set.
#' @param max_diff Boolean. Scoring mode for GSVA, if `TRUE` = difference; if
#' `FALSE` = larger absolute value.
#' @param abs_rank Boolean. If `TRUE` = pos - neg, `FALSE` = pos + neg.
#'
#' @returns List with parameters for usage in subsequent function.
#'
#' @export
params_gsva <- function(
  tau = 1.0,
  min_size = 5L,
  max_size = 500L,
  max_diff = TRUE,
  abs_rank = FALSE
) {
  # checks
  checkmate::qassert(tau, "N1")
  checkmate::qassert(min_size, "I1")
  checkmate::qassert(max_size, "I1")
  checkmate::qassert(max_diff, "B1")
  checkmate::qassert(abs_rank, "B1")

  # return
  return(
    list(
      tau = tau,
      min_size = min_size,
      max_size = max_size,
      max_diff = max_diff,
      abs_rank = abs_rank
    )
  )
}

## ssgsea ----------------------------------------------------------------------

#' Wrapper function to generate ssGSEA parameters
#'
#' @param alpha Float. The exponent defining the weight of the tail in the
#' random walk performed by ssGSEA.
#' @param min_size Integer. Minimum number of genes per gene set.
#' @param max_size Integer. Maximum number of genes per gene set.
#' @param normalise Boolean. Shall the scores be normalised.
#'
#' @returns List with parameters for usage in subsequent function.
#'
#' @export
params_ssgsea <- function(
  alpha = 0.25,
  min_size = 5L,
  max_size = 500L,
  normalise = TRUE
) {
  # checks
  checkmate::qassert(alpha, "N1(0, 1)")
  checkmate::qassert(min_size, "I1")
  checkmate::qassert(max_size, "I1")
  checkmate::qassert(normalise, "B1")

  # return
  return(
    list(
      alpha = alpha,
      min_size = min_size,
      max_size = max_size,
      normalise = TRUE
    )
  )
}

## coremo ----------------------------------------------------------------------

#' Wrapper function to generate CoReMo parameters
#'
#' @param epsilon Float. Epsilon parameter for the chosen RBF function, see
#' `rbf_func`. The higher, the more aggressively low correlations will be
#' shrunk.
#' @param k_min,k_max Integer. Minimum and maximum number of cuts to use for the
#' hierarchical clustering.
#' @param min_size Optional integer. Minimum size of the clusters. Smaller
#' clusters will be combined together.
#' @param junk_module_threshold Float. Threshold for the minimum correlation
#' to be observed in a module. Defaults to `0.05`.
#' @param rbf_func String. Type of RBF you wish to apply to down-weigh weak
#' correlations. Defaults to `"gaussian"`.
#' @param cor_method String. The type of correlation to use. Defaults to
#' `"spearman"`.
#'
#' @returns List with parameters for usage in subsequent function.
#'
#' @export
params_coremo <- function(
  epsilon = 2,
  k_min = 2L,
  k_max = 150L,
  min_size = NULL,
  junk_module_threshold = 0.05,
  rbf_func = c("gaussian", "inverse_quadratic", "bump"),
  cor_method = c("spearman", "pearson")
) {
  # Standard choices
  cor_method <- match.arg(cor_method)
  rbf_func <- match.arg(rbf_func)
  # Checks
  checkmate::qassert(epsilon, "N1")
  checkmate::qassert(k_min, "I1")
  checkmate::qassert(k_max, "I1")
  checkmate::qassert(min_size, c("I1", "0"))
  checkmate::assertChoice(rbf_func, c("gaussian", "inverse_quadratic", "bump"))
  checkmate::assertChoice(
    cor_method,
    c("spearman", "pearson")
  )
  # Returns
  return(
    list(
      epsilon = epsilon,
      k_min = k_min,
      k_max = k_max,
      min_size = min_size,
      junk_module_threshold = junk_module_threshold,
      rbf_func = rbf_func,
      cor_method = cor_method
    )
  )
}

## DGRDL -----------------------------------------------------------------------

#' Wrapper function to generate DGRDL parameters
#'
#' @param sparsity Integer. Sparsity constraint (max non-zero coefficients per
#' signal)
#' @param dict_size Integer. Dictionary size
#' @param alpha Float. Sample context regularisation weight.
#' @param beta Float. Feature effect regularisation weight.
#' @param max_iter Integer. Maximum number of iterations for the main algorithm.
#' @param k_neighbours Integer. Number of neighbours in the KNN graph.
#' @param admm_iter Integer. ADMM iterations for sparse coding.
#' @param rho Float. ADMM step size.
#'
#' @returns List with parameters for usage in subsequent function.
#'
#' @export
params_dgrdl <- function(
  sparsity = 5L,
  dict_size = 5L,
  alpha = 1.0,
  beta = 1.0,
  max_iter = 20L,
  k_neighbours = 5L,
  admm_iter = 5L,
  rho = 1.0
) {
  # checks
  checkmate::qassert(sparsity, "I1")
  checkmate::qassert(dict_size, "I1")
  checkmate::qassert(alpha, "N1")
  checkmate::qassert(beta, "N1")
  checkmate::qassert(max_iter, "I1")
  checkmate::qassert(k_neighbours, "I1")
  checkmate::qassert(admm_iter, "I1")
  checkmate::qassert(rho, "N1")

  list(
    sparsity = sparsity,
    dict_size = dict_size,
    alpha = alpha,
    beta = beta,
    max_iter = max_iter,
    k_neighbours = k_neighbours,
    admm_iter = admm_iter,
    rho = rho
  )
}

<<<<<<< HEAD
## single cell -----------------------------------------------------------------

### io -------------------------------------------------------------------------

#' Wrapper function to provide data for mtx-based loading
#'
#' @param path_mtx String. Path to the .mtx file
#' @param path_obs String. Path to the file containing cell/barcode info.
#' @param path_var String. Path to the file containing gene/variable info.
#' @param cells_as_rows Boolean. Do cells represent the rows or columns.
#'
#' @returns A list with the mtx loading parameters for usage in subsequent
#' functions.
#'
#' @export
params_sc_mtx_io <- function(path_mtx, path_obs, path_var, cells_as_rows) {
  # checks
  checkmate::assertFileExists(path_mtx)
  checkmate::assertFileExists(path_obs)
  checkmate::assertFileExists(path_var)
  checkmate::qassert(cells_as_rows, "B1")

  list(
    path_mtx = path_mtx,
    path_obs = path_obs,
    path_var = path_var,
    cells_as_rows = cells_as_rows
  )
}

### qc -------------------------------------------------------------------------

#' Wrapper function to generate QC metric params for single cell
#'
#' @param min_unique_genes Integer. Minimum number of unique genes per cell/spot
#' to be included.
#' @param min_lib_size Integer. Minimum library size per cell/spot to be
#' included.
#' @param min_cells Integer. Minimum number of cells a gene has to be
#' expressed to be included.
#' @param target_size Float. The target size for the normalisation. Defaults
#' to `1e5`.
#'
#' @returns A list with the minimum quality parameters + target size.
#'
#' @export
params_sc_min_quality <- function(
  min_unique_genes = 100L,
  min_lib_size = 250L,
  min_cells = 10L,
  target_size = 1e5
) {
  # checks
  checkmate::qassert(min_unique_genes, "I1")
  checkmate::qassert(min_lib_size, "I1")
  checkmate::qassert(min_cells, "I1")
  checkmate::qassert(target_size, "N1")

  list(
    min_unique_genes = min_unique_genes,
    min_lib_size = min_lib_size,
    min_cells = min_cells,
    target_size = target_size
  )
}

#' Wrapper function for HVG detection parameters.
#'
#' @param method String. One of `c("vst", "meanvarbin", "dispersion")`.
#' @param loess_span Numeric. The span parameter for the loess function that is
#' used to standardise the variance for `method = "vst"`.
#' @param num_bin Integer. Not yet implemented.
#' @param bin_method String. One of `c("equal_width", "equal_freq")`.
#'
#' @returns A list with the HVG parameters
#'
#' @export
params_sc_hvg <- function(
  method = "vst",
  loess_span = 0.3,
  num_bin = 20L,
  bin_method = "equal_width"
) {
  # check
  checkmate::assertChoice(method, c("vst", "meanvarbin", "dispersion"))
  checkmate::qassert(loess_span, "N1[0.1, 1]")
  checkmate::qassert(num_bin, "N1")
  checkmate::assertChoice(bin_method, c("equal_width", "equal_freq"))

  list(
    method = method,
    loess_span = loess_span,
    num_bin = num_bin,
    bin_method = bin_method
  )
}

#' Wrapper function for parameters for neighbour identification in single cell
#'
#' @param k Integer. Number of neighbours to return.
#' @param n_trees Integer. Number of trees to use for the `annoy` algorithm.
#' @param search_budget Integer. Search budget per tree for the `annoy`
#' algorithm.
#' @param knn_algorithm String. One of `c("annoy", "hnsw")`. Defaults to
#' `"annoy"`
#' @param full_snn Boolean. Shall the full shared nearest neighbour graph
#' be generated that generates edges between all cells instead of between
#' only neighbours.
#' @param pruning Numeric. Weights below this threshold will be set to 0 in
#' the generation of the sNN graph.
#' @param snn_similarity String. One of `c("rank", "jaccard")`. The Jaccard
#' similarity calculates the Jaccard between the neighbours, whereas the rank
#' method calculates edge weights based on the ranking of shared neighbours.
#' For the rank method, the weight is determined by finding the shared
#' neighbour with the lowest combined rank across both cells, where
#' lower-ranked (closer) shared neighbors result in higher edge weights
#' Both methods produce weights normalised to the range `[0, 1]`.
#'
#' @returns A list with the neighbour parameters.
#'
#' @export
params_sc_neighbours <- function(
  k = 15L,
  n_trees = 100L,
  search_budget = 100L,
  knn_algorithm = c("annoy", "hnsw"),
  full_snn = FALSE,
  pruning = 1 / 15,
  snn_similarity = c("rank", "jaccard")
) {
  knn_algorithm <- match.arg(knn_algorithm)
  snn_similarity <- match.arg(snn_similarity)

  # check
  checkmate::qassert(k, "I1")
  checkmate::qassert(n_trees, "I1")
  checkmate::qassert(search_budget, "N1")
  checkmate::assertChoice(knn_algorithm, c("annoy", "hnsw"))
  checkmate::qassert(full_snn, "B1")
  checkmate::qassert(pruning, "N1[0, 1]")
  checkmate::assertChoice(snn_similarity, c("rank", "jaccard"))

  list(
    k = k,
    n_trees = n_trees,
    search_budget = search_budget,
    knn_algorithm = knn_algorithm,
    full_snn = full_snn,
    pruning = pruning,
    snn_similarity = snn_similarity
=======
## SNF -------------------------------------------------------------------------

#' Wrapper function to generate SNF parameters
#'
#' @param k Integer. Number of neighbours to consider.
#' @param t Integer. Number of iterations for the SNF algorithm.
#' @param mu Float. Normalisation factor for the Gaussian kernel width.
#' @param alpha Float. Normalisation parameter controlling the fusion strength.
#' @param normalise Boolean. Shall continuous values be Z-scored.
#' @param distance_metric String. One of
#' `c("euclidean", "manhattan", "canberra", "cosine")`. Which distance metric
#' to use for the continuous calculations. In case of pure categorical, Hamming
#' will be used, for mixed data types Gower distance is used.
#'
#' @returns List with parameters for usage in subsequent function.
#'
#' @export
params_snf <- function(
  k = 20L,
  t = 20L,
  mu = 0.5,
  alpha = 1.0,
  normalise = TRUE,
  distance_metric = c("euclidean", "manhattan", "canberra", "cosine")
) {
  distance_metric <- match.arg(distance_metric)

  # checks
  checkmate::qassert(k, "I1")
  checkmate::qassert(t, "I1")
  checkmate::qassert(mu, "N1[0, 1]")
  checkmate::qassert(alpha, "N1")
  checkmate::qassert(normalise, "B1")
  checkmate::assertChoice(
    distance_metric,
    c("euclidean", "manhattan", "canberra", "cosine")
  )

  list(
    k = k,
    t = t,
    mu = mu,
    alpha = alpha,
    distance_metric = distance_metric,
    normalise = normalise
>>>>>>> 4726efd7
  )
}<|MERGE_RESOLUTION|>--- conflicted
+++ resolved
@@ -432,7 +432,54 @@
   )
 }
 
-<<<<<<< HEAD
+## SNF -------------------------------------------------------------------------
+
+#' Wrapper function to generate SNF parameters
+#'
+#' @param k Integer. Number of neighbours to consider.
+#' @param t Integer. Number of iterations for the SNF algorithm.
+#' @param mu Float. Normalisation factor for the Gaussian kernel width.
+#' @param alpha Float. Normalisation parameter controlling the fusion strength.
+#' @param normalise Boolean. Shall continuous values be Z-scored.
+#' @param distance_metric String. One of
+#' `c("euclidean", "manhattan", "canberra", "cosine")`. Which distance metric
+#' to use for the continuous calculations. In case of pure categorical, Hamming
+#' will be used, for mixed data types Gower distance is used.
+#'
+#' @returns List with parameters for usage in subsequent function.
+#'
+#' @export
+params_snf <- function(
+  k = 20L,
+  t = 20L,
+  mu = 0.5,
+  alpha = 1.0,
+  normalise = TRUE,
+  distance_metric = c("euclidean", "manhattan", "canberra", "cosine")
+) {
+  distance_metric <- match.arg(distance_metric)
+
+  # checks
+  checkmate::qassert(k, "I1")
+  checkmate::qassert(t, "I1")
+  checkmate::qassert(mu, "N1[0, 1]")
+  checkmate::qassert(alpha, "N1")
+  checkmate::qassert(normalise, "B1")
+  checkmate::assertChoice(
+    distance_metric,
+    c("euclidean", "manhattan", "canberra", "cosine")
+  )
+
+  list(
+    k = k,
+    t = t,
+    mu = mu,
+    alpha = alpha,
+    distance_metric = distance_metric,
+    normalise = normalise
+  )
+}
+
 ## single cell -----------------------------------------------------------------
 
 ### io -------------------------------------------------------------------------
@@ -583,52 +630,5 @@
     full_snn = full_snn,
     pruning = pruning,
     snn_similarity = snn_similarity
-=======
-## SNF -------------------------------------------------------------------------
-
-#' Wrapper function to generate SNF parameters
-#'
-#' @param k Integer. Number of neighbours to consider.
-#' @param t Integer. Number of iterations for the SNF algorithm.
-#' @param mu Float. Normalisation factor for the Gaussian kernel width.
-#' @param alpha Float. Normalisation parameter controlling the fusion strength.
-#' @param normalise Boolean. Shall continuous values be Z-scored.
-#' @param distance_metric String. One of
-#' `c("euclidean", "manhattan", "canberra", "cosine")`. Which distance metric
-#' to use for the continuous calculations. In case of pure categorical, Hamming
-#' will be used, for mixed data types Gower distance is used.
-#'
-#' @returns List with parameters for usage in subsequent function.
-#'
-#' @export
-params_snf <- function(
-  k = 20L,
-  t = 20L,
-  mu = 0.5,
-  alpha = 1.0,
-  normalise = TRUE,
-  distance_metric = c("euclidean", "manhattan", "canberra", "cosine")
-) {
-  distance_metric <- match.arg(distance_metric)
-
-  # checks
-  checkmate::qassert(k, "I1")
-  checkmate::qassert(t, "I1")
-  checkmate::qassert(mu, "N1[0, 1]")
-  checkmate::qassert(alpha, "N1")
-  checkmate::qassert(normalise, "B1")
-  checkmate::assertChoice(
-    distance_metric,
-    c("euclidean", "manhattan", "canberra", "cosine")
-  )
-
-  list(
-    k = k,
-    t = t,
-    mu = mu,
-    alpha = alpha,
-    distance_metric = distance_metric,
-    normalise = normalise
->>>>>>> 4726efd7
-  )
-}+  )
+}
