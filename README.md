# *bixverse package*

![r_package](https://img.shields.io/badge/R_package-0.0.1.1-orange) 

</br>

<img src="/misc/pics/bixverse_logo.png" width="128" height="128" alt="bixverse logo">

</br>

## *Description* 

This package contains various bioinformatics and computational biology workflows
that are being routinely used, ranging from gene set enrichment analyses, to 
network-based approaches for module detection in bulk RNAseq. The package provides
useful, bare bone versions of most bioinformatics functionalities and leverages Rust
to make any computational bottlenecks go *brrrrrrr* (i.e., fast).

## *Release notes*

We have now officially released version **0.0.1.1**. With this release, we are
now at a beta stage of the package. Test coverage has increased, "features" 
(i.e., bugs) have been removed, the Rust code was made faster, and new features 
have been included (see Change log below).

<img src="https://media1.tenor.com/m/65jRkhUA2MIAAAAd/yaaay-saturday-night-live.gif" width="320" height="320" alt="celebration">

Future version releases will be more frequent with less features to allow for
faster updates.

## *Installation*

You will need Rust on your system to have the package working. An installation
guide is provided [here](https://www.rust-lang.org/tools/install). There is a 
bunch of further help written [here](https://extendr.github.io/rextendr/index.html)
by the rextendr guys in terms of Rust set up. (bixverse uses rextendr to interface
with Rust.)

Steps for installation: 
<<<<<<< HEAD
1. In the terminal, install [Rust](https://www.rust-lang.org/tools/install) 

```
curl --proto '=https' --tlsv1.2 -sSf https://sh.rustup.rs | sh
```
   
2. In R, install [rextendr](https://extendr.github.io/rextendr/index.html):

```
install.packages("rextendr")
```

3. Finally install bixverse:

```
devtools::install_github("https://github.com/GregorLueg/bixverse")
```
=======
1. in the terminal, install [Rust](https://www.rust-lang.org/tools/install) 

   ```curl --proto '=https' --tlsv1.2 -sSf https://sh.rustup.rs | sh```
   
2. in R, install [rextendr](https://extendr.github.io/rextendr/index.html):

   ```install.packages("rextendr")```

3. Finally install bixverse:

   ```devtools::install_github("https://github.com/GregorLueg/bixverse")```


>>>>>>> e0319220

## *Docs*

- [Roadmap](/docs/roadmap.md)
- [Change log](/docs/change_log.md)
- [Why Rust](/docs/why_rust.md)
- [Code Style](/docs/code_style.md) (If you want to contribute).

## *Aim*

<img src="/misc/pics/but_why.png" width="418" height="218" alt="but why">

Good question, why this package? Basically, there are three reasons for this:
1. Initially, the package was born out of the desire to harmonise in a single 
package lots and lots of different packages. (One package to rule them all.) 
And while doing so, slim the functionality down to the bare bone essentials and
remove barely used options.
2. After having reimplemented for the 3rd time some version of a 
hypergeometric test for some project, one is just tired of it. The same applies 
to other established methods in the field that need some internal reimplementation
(with maybe some tweaks here and there) for reasons... ? Better to do it once
properly and make it public.
3. Rust makes everything in R so much faster, that we just wished to share the 
joy.

*Last update to the read-me: 05.05.2025*<|MERGE_RESOLUTION|>--- conflicted
+++ resolved
@@ -37,7 +37,7 @@
 with Rust.)
 
 Steps for installation: 
-<<<<<<< HEAD
+
 1. In the terminal, install [Rust](https://www.rust-lang.org/tools/install) 
 
 ```
@@ -55,22 +55,6 @@
 ```
 devtools::install_github("https://github.com/GregorLueg/bixverse")
 ```
-=======
-1. in the terminal, install [Rust](https://www.rust-lang.org/tools/install) 
-
-   ```curl --proto '=https' --tlsv1.2 -sSf https://sh.rustup.rs | sh```
-   
-2. in R, install [rextendr](https://extendr.github.io/rextendr/index.html):
-
-   ```install.packages("rextendr")```
-
-3. Finally install bixverse:
-
-   ```devtools::install_github("https://github.com/GregorLueg/bixverse")```
-
-
->>>>>>> e0319220
-
 ## *Docs*
 
 - [Roadmap](/docs/roadmap.md)
