--- conflicted
+++ resolved
@@ -21,13 +21,9 @@
 We have now officially released version **0.0.1.5**. With this update, we have
 added:
 
-<<<<<<< HEAD
-- Improved ontology class and more methods for ontology similarities.
-=======
 - Improved ontology class and more methods.
 - Permutation-based tests for the genetic diffusion approaches that allow selection
 of significanlty enriched areas of the network (topology-aware).
->>>>>>> 0ea1b49a
 
 ## *Installation*
 
