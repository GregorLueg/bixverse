# *bixverse package*

![r_package](https://img.shields.io/badge/R_package-0.0.2.1-orange) 

</br>

<img src="/misc/pics/bixverse_logo.png" width="128" height="128" alt="bixverse logo">

</br>

## *Description* 

This package contains various bioinformatics and computational biology workflows
that are being routinely used, ranging from gene set enrichment analyses in all
colours and forms, various analysis methods for networks to different methods
for co-expression module detection in bulk RNAseq. The package provides simple, 
bare bone versions of quite a few functions from your favourite 
[BioConductor](https://www.bioconductor.org/) packages and leverages Rust to 
make any computational bottlenecks in these go **brrrrrrr** (i.e., fast).

## *Release notes*

<<<<<<< HEAD
We have now officially released version **0.0.2.1**. The package has now reached
high degrees of maturity with more and more tests in place, vignettes to explain
various workflows and further bug and documentation fixes. With this update the
following has been updated/changed:
=======
This is now officially the version **0.0.2.0** release. The package has now 
reached high degrees of maturity with more and more tests in place, vignettes 
to explain various workflows and further bug and documentation fixes. With this 
update the following has been updated/changed:
>>>>>>> 3d472da2

- Improved ontology class and more methods, and the addition of the Wang
similarity measure.
- Permutation-based tests for the genetic diffusion approaches that allow 
selection of significanlty enriched areas of the network (topology-aware).
- Updates to the ICA detection approaches and correlation-based reciprocal best
hits.
- Further improvements in speed in various Rust functions (less unnecessary
copying and changes to the used HashMaps and HashSets to faster versions).
- Addition of a `simplify()`-type method to reduce Gene Ontology results 
to the most relevant ones.
- Vignettes explaining different methods.
- GSVA and ssGSEA implemented leveraging Rust with in parts substantial speed
increases.
- Update of the `furrr::future_map()` type functions to the faster 
`mirai::mirai_map()` for concurrent/parallel operations in R.
- Mutual information calculations between continuous variables and also 
normalised pointwise mutual information calculations between boolean type
variables.
- Improvements to the synthetic data with better plotting functionality.

**Warnings**: Some of the previous interfaces to the functions were changed
in this release and might break compared to prior releases!

## *Installation*

You will need Rust on your system to have the package working. An installation
guide is provided [here](https://www.rust-lang.org/tools/install). There is a 
bunch of further help written [here](https://extendr.github.io/rextendr/index.html)
by the rextendr guys in terms of Rust set up. (bixverse uses rextendr to 
interface with Rust.)

Steps for installation (assuming MacOS or Linux-based systems): 

1. In the terminal, install [Rust](https://www.rust-lang.org/tools/install) 

```
curl --proto '=https' --tlsv1.2 -sSf https://sh.rustup.rs | sh
```
   
2. In R, install [rextendr](https://extendr.github.io/rextendr/index.html):

```
install.packages("rextendr")
```

3. Finally install bixverse:

```
devtools::install_github("https://github.com/GregorLueg/bixverse")
```

## *Docs*

- [Roadmap](/docs/roadmap.md)
- [Change log](/docs/change_log.md)
- [Why Rust](/docs/why_rust.md)
- [Code Style](/docs/code_style.md) (If you want to contribute).

## *Aim*

<img src="/misc/pics/but_why.png" width="418" height="218" alt="but why">

Good question, why this package? Basically, there are three reasons for this:
1. Rust makes a lot of things in R so much faster and who does not like faster
code? The aim is to share the joy of speedy code. Additionally, it's a fun 
language to write.
2. BioConductor is great, but you end up with quite large dependency graphs, 
lots of packages that have to be downloaded and quite a few algorithms can 
benefit from the speed and memory control that Rust offers. The idea of 
`bixverse` is to accelerate key functions used in CompBio and bioinformatics and
reduce them to the barebone methods with simple interfaces (which can be
easily used in your workflows).
3. Having worked in biotech and pharma, one realises that a surprising amount
of time is spent on rewriting and reimplementing published methods for internal
usage. Better to make it fast/good once, and open it up to the public via open 
source.

<<<<<<< HEAD
*Last update to the read-me: 05.08.2025*
=======
*Last update to the read-me: 06.08.2025*
>>>>>>> 3d472da2
<|MERGE_RESOLUTION|>--- conflicted
+++ resolved
@@ -1,6 +1,6 @@
 # *bixverse package*
 
-![r_package](https://img.shields.io/badge/R_package-0.0.2.1-orange) 
+![r_package](https://img.shields.io/badge/R_package-0.0.2.0-orange) 
 
 </br>
 
@@ -20,17 +20,10 @@
 
 ## *Release notes*
 
-<<<<<<< HEAD
-We have now officially released version **0.0.2.1**. The package has now reached
-high degrees of maturity with more and more tests in place, vignettes to explain
-various workflows and further bug and documentation fixes. With this update the
-following has been updated/changed:
-=======
 This is now officially the version **0.0.2.0** release. The package has now 
 reached high degrees of maturity with more and more tests in place, vignettes 
 to explain various workflows and further bug and documentation fixes. With this 
 update the following has been updated/changed:
->>>>>>> 3d472da2
 
 - Improved ontology class and more methods, and the addition of the Wang
 similarity measure.
@@ -109,8 +102,4 @@
 usage. Better to make it fast/good once, and open it up to the public via open 
 source.
 
-<<<<<<< HEAD
-*Last update to the read-me: 05.08.2025*
-=======
-*Last update to the read-me: 06.08.2025*
->>>>>>> 3d472da2
+*Last update to the read-me: 06.08.2025*