# *bixverse* roadmap

*Last update: 05.08.2025* </br>

The idea is to over time implement more and more functionalities that are deemed
useful and asked by the users of this package. We wish to avoid implementing
niche algorithms that have not been battle-tested, but provide simple and fast
core function/methods that are broadly used.

## Stability of the package

- ~~Include proper tests via [tinytest]
(https://github.com/markvanderloo/tinytest/tree/master).~~

<<<<<<< HEAD
## Usability of the package
=======
- ~~Include proper tests via [tinytest](https://github.com/markvanderloo/tinytest/tree/master).~~ 
(Test coverage is slowly but surely increasing. Bugs you find are features ;P )
- ~~Make usage of borrowing/lifetimes where possible to avoid expensive 
copying in Rust.~~ (This has been implemented now in a lot of 
function. If we find more speed and/or memory improvements, we will implement 
them)

### Documentation of the package
>>>>>>> 92586b18

- ~~Various vignettes for workflows and (more) detailed documentation in terms of 
method implementation.~~ Missing ones:
    * Usage of the ICA class.
    * Correlation-based co-expression module detection.
    * How to run the DGRDL method.

## General methods

- ~~Gene set enrichment analysis on top of continuous data based on 
[blitzGSEA](https://academic.oup.com/bioinformatics/article/38/8/2356/6526383) 
<<<<<<< HEAD
and/or [fgsea](https://www.biorxiv.org/content/10.1101/060012v3).~~ 
- ~~Wrapper class/functions for differential gene expression analyses with 
[limma/voom](https://genomebiology.biomedcentral.com/articles/10.1186/gb-2014-15-2-r29)
to generate structured objects.~~
- ~~Semantic similarities for ontologies.~~
=======
and/or [fgsea](https://www.biorxiv.org/content/10.1101/060012v3).~~ (The fgsea
multi-level and simple method have been implemented in Rust.)
- ~~Gene ontology enrichment with elimination/pruning for continuous values.~~ 
- ~~Gene set variation analysis in [Rust](https://bmcbioinformatics.biomedcentral.com/articles/10.1186/1471-2105-14-7)~~
- Mitch-like multi contrast analysis in [Rust](https://bmcgenomics.biomedcentral.com/articles/10.1186/s12864-020-06856-9).
>>>>>>> 92586b18
- Add mouse gene ontology data for gene ontology elimination enrichment on top
of mouse data.
- ~~Gene ontology enrichment with elimination/pruning for continuous values.~~ 
(First version implemented with fgsea simple.)
- ~~Gene set variation analysis in 
[Rust](https://bmcbioinformatics.biomedcentral.com/articles/10.1186/1471-2105-14-7)~~
- Mitch-like multi contrast analysis in 
[Rust](https://bmcgenomics.biomedcentral.com/articles/10.1186/s12864-020-06856-9)

## Rust

<<<<<<< HEAD
- ~~Make usage of borrowing/lifetimes where possible to avoid expensive 
in-memory copying.~~
- ~~Write tests for key functions within Rust.~~ Key functions are also tested
in Rust now.
=======
- ~~The workflow to diffuse genetic information through networks, see 
[Barrio-Hernandez et al.](https://www.nature.com/articles/s41588-023-01327-9)
and identify 'privileged' sub communities in the graph.~~
- ~~A version of tied diffusion, see 
[Paull et al.](https://academic.oup.com/bioinformatics/article/29/21/2757/195824). 
(Also with implementation for 'privileged' community detection.)~~
- ~~Rapid permutation-based methods for both to generate topology-aware 
background diffusion scores for statistical testing.~~
- Constrained PageRank implementation for heterogenous graphs with sink nodes
and/or edges, see [Ruiz et al.](https://www.nature.com/articles/s41467-021-21770-8).
>>>>>>> 92586b18

## Gene module detection

<<<<<<< HEAD
=======
- ~~Wrapper class/functions for differential gene expression analyses with 
[limma/voom](https://genomebiology.biomedcentral.com/articles/10.1186/gb-2014-15-2-r29)
to generate structured objects.~~
- ~~TOM (topological overlap measure) for correlation-based methods.~~
- ~~Hierarchical clustering-based gene module detection on top of correlation-based
methods, inspired from [Srivastava et al.](https://www.nature.com/articles/s41467-018-06008-4).~~
- ~~Implement [sparse dictionary learning](https://pubmed.ncbi.nlm.nih.gov/35085500/)
as a bi-clustering type of version.~~
- ~~Versions of fastICA in Rust with stabilised ICA and RBH graphs based on
correlations (and set similarities), see 
[Cantini et al.](https://academic.oup.com/bioinformatics/article/35/21/4307/5426054)~~
- ~~Correlation and differential correlation based methods with subsequent 
sparsification/pruning of the correlation-based graph and community detection.~~
>>>>>>> 92586b18
- NMF implementations as a different way to do matrix factorisations. TBD in 
terms of algorithm.
- ~~TOM (topological overlap measure) for correlation-based methods.~~
- Eigengene calculations for correlation-based methods (especially the single
correlation based one), akin to 
[WGCNA](https://bmcbioinformatics.biomedcentral.com/articles/10.1186/1471-2105-9-559)
- ~~Hierarchical clustering-based gene module detection on top of correlation-based
methods, inspired from [Srivastava et al.](https://www.nature.com/articles/s41467-018-06008-4).~~
- Interpretation layers on top of gene modules, i.e., upstream regulators, 
annotations of modules (wrappers over pathway enrichment function), etc.
- ~~[Reciprocal best hit graphs based on correlation](https://academic.oup.com/bioinformatics/article/35/21/4307/5426054) 
structure of gene loadings for matrix factorisation-based co-expression module detection.~~
- ~~Implement [sparse dictionary learning](https://pubmed.ncbi.nlm.nih.gov/35085500/)
as a bi-clustering type of version.~~

## Single cell class and methods 

<<<<<<< HEAD
This is a mid/longer term project to leverage Rust to keep the sparse count matrices
on disk (via h5?) and leverage Rust for fast on-disk computations of the data 
and avoid loading unnecessary data into memory where avoidable for single cell
and spatial datasets. Think  [BPCell](https://bnprks.github.io/BPCells/index.html) 
with Rust instead of C++. This would allow analyses of much larger datasets on 
local infrastructure. Core functionality to be implemented:
=======
This is a mid/longer term project to leverage Rust to keep the (sparse) count 
matrices on disk (likely via some serialised binary format) and leverage Rust 
for fast on-disk computations of the data and avoid loading unnecessary data 
into memory where avoidable for single cell and spatial datasets. Think 
[BPCell](https://bnprks.github.io/BPCells/index.html) with Rust instead of C++. 
This would allow analyses of much larger datasets on local infrastructure. Core
functionality to be implemented:
>>>>>>> 92586b18

- On disk normalisation and rapid retrieval of count data via CSC and CSR format
- On disk HVG detection
- On disk scaling and PCA for dimension reduction
- Rapid kNN (sNN?) graph generation for community detection and 2D visualisations
- Wrappers to quickly do (pseudo-bulked) DGE via appropriate methods and Wilcox-
based DGEs.
- Wrappers to provide guidelines on co-expression module detection and upstream
regulator prediction (e.g. [hdWGCNA](https://smorabit.github.io/hdWGCNA)).<|MERGE_RESOLUTION|>--- conflicted
+++ resolved
@@ -9,12 +9,6 @@
 
 ## Stability of the package
 
-- ~~Include proper tests via [tinytest]
-(https://github.com/markvanderloo/tinytest/tree/master).~~
-
-<<<<<<< HEAD
-## Usability of the package
-=======
 - ~~Include proper tests via [tinytest](https://github.com/markvanderloo/tinytest/tree/master).~~ 
 (Test coverage is slowly but surely increasing. Bugs you find are features ;P )
 - ~~Make usage of borrowing/lifetimes where possible to avoid expensive 
@@ -23,7 +17,6 @@
 them)
 
 ### Documentation of the package
->>>>>>> 92586b18
 
 - ~~Various vignettes for workflows and (more) detailed documentation in terms of 
 method implementation.~~ Missing ones:
@@ -35,19 +28,39 @@
 
 - ~~Gene set enrichment analysis on top of continuous data based on 
 [blitzGSEA](https://academic.oup.com/bioinformatics/article/38/8/2356/6526383) 
-<<<<<<< HEAD
-and/or [fgsea](https://www.biorxiv.org/content/10.1101/060012v3).~~ 
-- ~~Wrapper class/functions for differential gene expression analyses with 
-[limma/voom](https://genomebiology.biomedcentral.com/articles/10.1186/gb-2014-15-2-r29)
-to generate structured objects.~~
-- ~~Semantic similarities for ontologies.~~
-=======
 and/or [fgsea](https://www.biorxiv.org/content/10.1101/060012v3).~~ (The fgsea
 multi-level and simple method have been implemented in Rust.)
 - ~~Gene ontology enrichment with elimination/pruning for continuous values.~~ 
 - ~~Gene set variation analysis in [Rust](https://bmcbioinformatics.biomedcentral.com/articles/10.1186/1471-2105-14-7)~~
 - Mitch-like multi contrast analysis in [Rust](https://bmcgenomics.biomedcentral.com/articles/10.1186/s12864-020-06856-9).
->>>>>>> 92586b18
+- Add mouse gene ontology data for gene ontology elimination enrichment on top
+of mouse data.
+
+#### Biomedical ontologies
+
+- ~~Semantic similarities for ontologies.~~
+- ~~Wang similarities for ontologies.~~
+- ~~Simplification methods for gene ontology results with ancestry~~
+
+#### Graph methods
+
+- ~~The workflow to diffuse genetic information through networks, see 
+[Barrio-Hernandez et al.](https://www.nature.com/articles/s41588-023-01327-9)
+and identify 'privileged' sub communities in the graph.~~
+- ~~A version of tied diffusion, see 
+[Paull et al.](https://academic.oup.com/bioinformatics/article/29/21/2757/195824). 
+(Also with implementation for 'privileged' community detection.)~~
+- ~~Rapid permutation-based methods for both to generate topology-aware 
+background diffusion scores for statistical testing.~~
+- Constrained PageRank implementation for heterogenous graphs with sink nodes
+and/or edges, see [Ruiz et al.](https://www.nature.com/articles/s41467-021-21770-8).
+
+#### bulkRNAseq methods
+
+- ~~Wrapper class/functions for differential gene expression analyses with 
+[limma/voom](https://genomebiology.biomedcentral.com/articles/10.1186/gb-2014-15-2-r29)
+to generate structured objects.~~
+- ~~Semantic similarities for ontologies.~~
 - Add mouse gene ontology data for gene ontology elimination enrichment on top
 of mouse data.
 - ~~Gene ontology enrichment with elimination/pruning for continuous values.~~ 
@@ -59,32 +72,19 @@
 
 ## Rust
 
-<<<<<<< HEAD
 - ~~Make usage of borrowing/lifetimes where possible to avoid expensive 
 in-memory copying.~~
 - ~~Write tests for key functions within Rust.~~ Key functions are also tested
 in Rust now.
-=======
-- ~~The workflow to diffuse genetic information through networks, see 
-[Barrio-Hernandez et al.](https://www.nature.com/articles/s41588-023-01327-9)
-and identify 'privileged' sub communities in the graph.~~
-- ~~A version of tied diffusion, see 
-[Paull et al.](https://academic.oup.com/bioinformatics/article/29/21/2757/195824). 
-(Also with implementation for 'privileged' community detection.)~~
-- ~~Rapid permutation-based methods for both to generate topology-aware 
-background diffusion scores for statistical testing.~~
-- Constrained PageRank implementation for heterogenous graphs with sink nodes
-and/or edges, see [Ruiz et al.](https://www.nature.com/articles/s41467-021-21770-8).
->>>>>>> 92586b18
 
 ## Gene module detection
 
-<<<<<<< HEAD
-=======
-- ~~Wrapper class/functions for differential gene expression analyses with 
-[limma/voom](https://genomebiology.biomedcentral.com/articles/10.1186/gb-2014-15-2-r29)
-to generate structured objects.~~
+- NMF implementations as a different way to do matrix factorisations. TBD in 
+terms of algorithm.
 - ~~TOM (topological overlap measure) for correlation-based methods.~~
+- Eigengene calculations for correlation-based methods (especially the single
+correlation based one), akin to 
+[WGCNA](https://bmcbioinformatics.biomedcentral.com/articles/10.1186/1471-2105-9-559)
 - ~~Hierarchical clustering-based gene module detection on top of correlation-based
 methods, inspired from [Srivastava et al.](https://www.nature.com/articles/s41467-018-06008-4).~~
 - ~~Implement [sparse dictionary learning](https://pubmed.ncbi.nlm.nih.gov/35085500/)
@@ -94,15 +94,10 @@
 [Cantini et al.](https://academic.oup.com/bioinformatics/article/35/21/4307/5426054)~~
 - ~~Correlation and differential correlation based methods with subsequent 
 sparsification/pruning of the correlation-based graph and community detection.~~
->>>>>>> 92586b18
 - NMF implementations as a different way to do matrix factorisations. TBD in 
 terms of algorithm.
-- ~~TOM (topological overlap measure) for correlation-based methods.~~
 - Eigengene calculations for correlation-based methods (especially the single
-correlation based one), akin to 
-[WGCNA](https://bmcbioinformatics.biomedcentral.com/articles/10.1186/1471-2105-9-559)
-- ~~Hierarchical clustering-based gene module detection on top of correlation-based
-methods, inspired from [Srivastava et al.](https://www.nature.com/articles/s41467-018-06008-4).~~
+correlation based one), akin to [WGCNA](https://bmcbioinformatics.biomedcentral.com/articles/10.1186/1471-2105-9-559).
 - Interpretation layers on top of gene modules, i.e., upstream regulators, 
 annotations of modules (wrappers over pathway enrichment function), etc.
 - ~~[Reciprocal best hit graphs based on correlation](https://academic.oup.com/bioinformatics/article/35/21/4307/5426054) 
@@ -112,14 +107,6 @@
 
 ## Single cell class and methods 
 
-<<<<<<< HEAD
-This is a mid/longer term project to leverage Rust to keep the sparse count matrices
-on disk (via h5?) and leverage Rust for fast on-disk computations of the data 
-and avoid loading unnecessary data into memory where avoidable for single cell
-and spatial datasets. Think  [BPCell](https://bnprks.github.io/BPCells/index.html) 
-with Rust instead of C++. This would allow analyses of much larger datasets on 
-local infrastructure. Core functionality to be implemented:
-=======
 This is a mid/longer term project to leverage Rust to keep the (sparse) count 
 matrices on disk (likely via some serialised binary format) and leverage Rust 
 for fast on-disk computations of the data and avoid loading unnecessary data 
@@ -127,7 +114,6 @@
 [BPCell](https://bnprks.github.io/BPCells/index.html) with Rust instead of C++. 
 This would allow analyses of much larger datasets on local infrastructure. Core
 functionality to be implemented:
->>>>>>> 92586b18
 
 - On disk normalisation and rapid retrieval of count data via CSC and CSR format
 - On disk HVG detection
