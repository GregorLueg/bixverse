//! Anything and everything related to graphs

<<<<<<< HEAD
pub mod annoy;
=======
pub mod graph_clustering;
>>>>>>> 4726efd7
pub mod knn;
pub mod pagerank;
pub mod snf;<|MERGE_RESOLUTION|>--- conflicted
+++ resolved
@@ -1,10 +1,7 @@
 //! Anything and everything related to graphs
 
-<<<<<<< HEAD
 pub mod annoy;
-=======
 pub mod graph_clustering;
->>>>>>> 4726efd7
 pub mod knn;
 pub mod pagerank;
 pub mod snf;