--- conflicted
+++ resolved
@@ -1,9 +1,4 @@
 pub mod general;
 pub mod macros;
-<<<<<<< HEAD
 pub mod r_rust_interface;
-pub mod traits;
-pub mod utils_stats;
-=======
-pub mod r_rust_interface;
->>>>>>> e4665161
+pub mod traits;