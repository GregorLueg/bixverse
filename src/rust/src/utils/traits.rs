--- conflicted
+++ resolved
@@ -10,6 +10,9 @@
 // F16 //
 /////////
 
+/// A serialisable wrapper for IEEE 754 half-precision floats.
+///
+/// Stores the raw bits as u16 for compatibility with bincode and serde.
 #[derive(Encode, Decode, Serialize, Deserialize, Debug, Clone, Copy, Default)]
 pub struct F16(u16);
 
@@ -150,6 +153,7 @@
 // f32 and u16 stuff //
 ///////////////////////
 
+/// Trait for types that can be converted to f32 and u16.
 pub trait ToF32AndU16: Copy {
     fn to_f32(self) -> f32;
     fn to_u16(self) -> u16;
@@ -195,6 +199,7 @@
 // R vector stuff //
 ////////////////////
 
+/// Converts vectors between integer types for R compatibility.
 pub trait VecConvert<U> {
     fn r_int_convert(self) -> Vec<U>;
 }
@@ -235,6 +240,7 @@
     }
 }
 
+/// Converts vectors between floating-point types for R compatibility.
 pub trait VecFloatConvert<U> {
     fn r_float_convert(self) -> Vec<U>;
 }
@@ -251,28 +257,25 @@
     }
 }
 
-<<<<<<< HEAD
 impl VecFloatConvert<f64> for &[f32] {
     fn r_float_convert(self) -> Vec<f64> {
         self.iter().map(|x| *x as f64).collect()
-=======
+    }
+}
+
 impl VecFloatConvert<f32> for &[f64] {
     fn r_float_convert(self) -> Vec<f32> {
         self.iter().map(|&x| x as f32).collect()
     }
 }
 
-impl VecFloatConvert<f64> for &[f32] {
-    fn r_float_convert(self) -> Vec<f64> {
-        self.iter().map(|&x| x as f64).collect()
->>>>>>> 3b4b689d
-    }
-}
-
 ////////////////
 // R and faer //
 ////////////////
 
+/// Bridge between faer matrix types and R matrix types.
+///
+/// Defines how to convert faer matrices to R-compatible arrays.
 pub trait FaerRType: SimpleEntity + Copy + Clone + 'static {
     type RType: Copy + Clone;
     fn to_r_matrix(x: faer::MatRef<Self>) -> extendr_api::RArray<Self::RType, [usize; 2]>;
